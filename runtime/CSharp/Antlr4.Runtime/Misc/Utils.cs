// Copyright (c) Terence Parr, Sam Harwell. All Rights Reserved.
// Licensed under the BSD License. See LICENSE.txt in the project root for license information.

<<<<<<< HEAD
=======
/*
 * Copyright (c) 2012 The ANTLR Project. All rights reserved.
 * Use of this file is governed by the BSD-3-Clause license that
 * can be found in the LICENSE.txt file in the project root.
 */
>>>>>>> 94857db3
using System;
using System.Collections.Generic;
using System.Text;
using Antlr4.Runtime.Sharpen;

namespace Antlr4.Runtime.Misc
{
    public class Utils
    {
        public static string Join<T>(string separator, IEnumerable<T> items)
        {
#if NET40PLUS
            return string.Join(separator, items);
#else
            List<string> elements = new List<string>();
            foreach (T item in items)
            {
                if (item == null)
                    elements.Add("");
                else
                    elements.Add(item.ToString());
            }

            return string.Join(separator, elements.ToArray());
#endif
        }

        public static int NumNonnull(object[] data)
        {
            int n = 0;
            if (data == null)
            {
                return n;
            }
            foreach (object o in data)
            {
                if (o != null)
                {
                    n++;
                }
            }
            return n;
        }

        public static void RemoveAllElements<T>(ICollection<T> data, T value)
        {
            if (data == null)
            {
                return;
            }
            while (data.Contains(value))
            {
                data.Remove(value);
            }
        }

        public static string EscapeWhitespace(string s, bool escapeSpaces)
        {
            StringBuilder buf = new StringBuilder();
            foreach (char c in s.ToCharArray())
            {
                if (c == ' ' && escapeSpaces)
                {
                    buf.Append('\u00B7');
                }
                else
                {
                    if (c == '\t')
                    {
                        buf.Append("\\t");
                    }
                    else
                    {
                        if (c == '\n')
                        {
                            buf.Append("\\n");
                        }
                        else
                        {
                            if (c == '\r')
                            {
                                buf.Append("\\r");
                            }
                            else
                            {
                                buf.Append(c);
                            }
                        }
                    }
                }
            }
            return buf.ToString();
        }

<<<<<<< HEAD
        public static void RemoveAll<T>(IList<T> list, Predicate<T> predicate)
=======
        public static void RemoveAll<T, _T1>([NotNull] IList<T> list, Predicate<_T1> predicate)
>>>>>>> 94857db3
        {
            int j = 0;
            for (int i = 0; i < list.Count; i++)
            {
                T item = list[i];
                if (!predicate(item))
                {
                    if (j != i)
                    {
                        list[j] = item;
                    }
                    j++;
                }
            }
            while (j < list.Count)
            {
                list.RemoveAt(list.Count - 1);
            }
        }

        /// <summary>Convert array of strings to string&#x2192;index map.</summary>
        /// <remarks>
        /// Convert array of strings to string&#x2192;index map. Useful for
        /// converting rulenames to name&#x2192;ruleindex map.
        /// </remarks>
        public static IDictionary<string, int> ToMap(string[] keys)
        {
            IDictionary<string, int> m = new Dictionary<string, int>();
            for (int i = 0; i < keys.Length; i++)
            {
                m[keys[i]] = i;
            }
            return m;
        }

        public static char[] ToCharArray(List<int> data)
        {
            if (data == null)
            {
                return null;
            }
            char[] cdata = new char[data.Count];
            for (int i = 0; i < data.Count; i++)
            {
                cdata[i] = (char)data[i];
            }
            return cdata;
        }

        /// <since>4.5</since>
<<<<<<< HEAD
        [return: NotNull]
        public static IntervalSet ToSet(BitSet bits)
=======
        [NotNull]
        public static IntervalSet ToSet([NotNull] BitSet bits)
>>>>>>> 94857db3
        {
            IntervalSet s = new IntervalSet();
            int i = bits.NextSetBit(0);
            while (i >= 0)
            {
                s.Add(i);
                i = bits.NextSetBit(i + 1);
            }
            return s;
        }
    }
}<|MERGE_RESOLUTION|>--- conflicted
+++ resolved
@@ -1,14 +1,6 @@
 // Copyright (c) Terence Parr, Sam Harwell. All Rights Reserved.
 // Licensed under the BSD License. See LICENSE.txt in the project root for license information.
 
-<<<<<<< HEAD
-=======
-/*
- * Copyright (c) 2012 The ANTLR Project. All rights reserved.
- * Use of this file is governed by the BSD-3-Clause license that
- * can be found in the LICENSE.txt file in the project root.
- */
->>>>>>> 94857db3
 using System;
 using System.Collections.Generic;
 using System.Text;
@@ -103,11 +95,7 @@
             return buf.ToString();
         }
 
-<<<<<<< HEAD
-        public static void RemoveAll<T>(IList<T> list, Predicate<T> predicate)
-=======
-        public static void RemoveAll<T, _T1>([NotNull] IList<T> list, Predicate<_T1> predicate)
->>>>>>> 94857db3
+        public static void RemoveAll<T>([NotNull] IList<T> list, Predicate<T> predicate)
         {
             int j = 0;
             for (int i = 0; i < list.Count; i++)
@@ -158,13 +146,8 @@
         }
 
         /// <since>4.5</since>
-<<<<<<< HEAD
         [return: NotNull]
-        public static IntervalSet ToSet(BitSet bits)
-=======
-        [NotNull]
         public static IntervalSet ToSet([NotNull] BitSet bits)
->>>>>>> 94857db3
         {
             IntervalSet s = new IntervalSet();
             int i = bits.NextSetBit(0);
