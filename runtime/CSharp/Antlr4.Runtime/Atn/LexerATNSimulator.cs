// Copyright (c) Terence Parr, Sam Harwell. All Rights Reserved.
// Licensed under the BSD License. See LICENSE.txt in the project root for license information.

using System;
using Antlr4.Runtime;
using Antlr4.Runtime.Dfa;
using Antlr4.Runtime.Misc;
using Antlr4.Runtime.Sharpen;

namespace Antlr4.Runtime.Atn
{
    /// <summary>"dup" of ParserInterpreter</summary>
    public class LexerATNSimulator : ATNSimulator
    {
#if !PORTABLE
        public const bool debug = false;

        public const bool dfa_debug = false;
#endif

        public const int MinDfaEdge = 0;

        public const int MaxDfaEdge = 127;

        public bool optimize_tail_calls = true;

        /// <summary>
        /// When we hit an accept state in either the DFA or the ATN, we
        /// have to notify the character stream to start buffering characters
        /// via
        /// <see cref="Antlr4.Runtime.IIntStream.Mark()"/>
        /// and record the current state. The current sim state
        /// includes the current index into the input, the current line,
        /// and current character position in that line. Note that the Lexer is
        /// tracking the starting line and characterization of the token. These
        /// variables track the "state" of the simulator when it hits an accept state.
        /// <p>We track these variables separately for the DFA and ATN simulation
        /// because the DFA simulation often has to fail over to the ATN
        /// simulation. If the ATN simulation fails, we need the DFA to fall
        /// back to its previously accepted state, if any. If the ATN succeeds,
        /// then the ATN does the accept and the DFA simulator that invoked it
        /// can simply return the predicted token type.</p>
        /// </summary>
        protected internal class SimState
        {
            protected internal int index = -1;

            protected internal int line = 0;

            protected internal int charPos = -1;

            protected internal DFAState dfaState;

            // forces unicode to stay in ATN
            protected internal virtual void Reset()
            {
                index = -1;
                line = 0;
                charPos = -1;
                dfaState = null;
            }
        }

        [Nullable]
        protected internal readonly Lexer recog;

        /// <summary>The current token's starting index into the character stream.</summary>
        /// <remarks>
        /// The current token's starting index into the character stream.
        /// Shared across DFA to ATN simulation in case the ATN fails and the
        /// DFA did not have a previous accept state. In this case, we use the
        /// ATN-generated exception object.
        /// </remarks>
        protected internal int startIndex = -1;

        /// <summary>line number 1..n within the input</summary>
        protected internal int line = 1;

        /// <summary>The index of the character relative to the beginning of the line 0..n-1</summary>
        protected internal int charPositionInLine = 0;

        protected internal int mode = Lexer.DefaultMode;

        /// <summary>Used during DFA/ATN exec to record the most recent accept configuration info</summary>
        [NotNull]
        protected internal readonly LexerATNSimulator.SimState prevAccept = new LexerATNSimulator.SimState();

        public static int match_calls = 0;

        public LexerATNSimulator(ATN atn)
            : this(null, atn)
        {
        }

        public LexerATNSimulator(Lexer recog, ATN atn)
            : base(atn)
        {
            this.recog = recog;
        }

        public virtual void CopyState(LexerATNSimulator simulator)
        {
            this.charPositionInLine = simulator.charPositionInLine;
            this.line = simulator.line;
            this.mode = simulator.mode;
            this.startIndex = simulator.startIndex;
        }

        public virtual int Match(ICharStream input, int mode)
        {
            match_calls++;
            this.mode = mode;
            int mark = input.Mark();
            try
            {
                this.startIndex = input.Index;
                this.prevAccept.Reset();
                DFAState s0 = atn.modeToDFA[mode].s0.Get();
                if (s0 == null)
                {
                    return MatchATN(input);
                }
                else
                {
                    return ExecATN(input, s0);
                }
            }
            finally
            {
                input.Release(mark);
            }
        }

        public override void Reset()
        {
            prevAccept.Reset();
            startIndex = -1;
            line = 1;
            charPositionInLine = 0;
            mode = Lexer.DefaultMode;
        }

        protected internal virtual int MatchATN(ICharStream input)
        {
            ATNState startState = atn.modeToStartState[mode];
            int old_mode = mode;
            ATNConfigSet s0_closure = ComputeStartState(input, startState);
            bool suppressEdge = s0_closure.HasSemanticContext;
            if (suppressEdge)
            {
                s0_closure.ClearExplicitSemanticContext();
            }
            DFAState next = AddDFAState(s0_closure);
            if (!suppressEdge)
            {
                if (!atn.modeToDFA[mode].s0.CompareAndSet(null, next))
                {
                    next = atn.modeToDFA[mode].s0.Get();
                }
            }
            int predict = ExecATN(input, next);
            return predict;
        }

        protected internal virtual int ExecATN(ICharStream input, DFAState ds0)
        {
            //System.out.println("enter exec index "+input.index()+" from "+ds0.configs);
            if (ds0.IsAcceptState)
            {
                // allow zero-length tokens
                CaptureSimState(prevAccept, input, ds0);
            }
            int t = input.La(1);
            DFAState s = ds0;
            // s is current/from DFA state
            while (true)
            {
                // while more work
                // As we move src->trg, src->trg, we keep track of the previous trg to
                // avoid looking up the DFA state again, which is expensive.
                // If the previous target was already part of the DFA, we might
                // be able to avoid doing a reach operation upon t. If s!=null,
                // it means that semantic predicates didn't prevent us from
                // creating a DFA state. Once we know s!=null, we check to see if
                // the DFA state has an edge already for t. If so, we can just reuse
                // it's configuration set; there's no point in re-computing it.
                // This is kind of like doing DFA simulation within the ATN
                // simulation because DFA simulation is really just a way to avoid
                // computing reach/closure sets. Technically, once we know that
                // we have a previously added DFA state, we could jump over to
                // the DFA simulator. But, that would mean popping back and forth
                // a lot and making things more complicated algorithmically.
                // This optimization makes a lot of sense for loops within DFA.
                // A character will take us back to an existing DFA state
                // that already has lots of edges out of it. e.g., .* in comments.
                DFAState target = GetExistingTargetState(s, t);
                if (target == null)
                {
                    target = ComputeTargetState(input, s, t);
                }
                if (target == Error)
                {
                    break;
                }
                // If this is a consumable input element, make sure to consume before
                // capturing the accept state so the input index, line, and char
                // position accurately reflect the state of the interpreter at the
                // end of the token.
                if (t != IntStreamConstants.Eof)
                {
                    Consume(input);
                }
                if (target.IsAcceptState)
                {
                    CaptureSimState(prevAccept, input, target);
                    if (t == IntStreamConstants.Eof)
                    {
                        break;
                    }
                }
                t = input.La(1);
                s = target;
            }
            // flip; current DFA target becomes new src/from state
            return FailOrAccept(prevAccept, input, s.configs, t);
        }

        /// <summary>Get an existing target state for an edge in the DFA.</summary>
        /// <remarks>
        /// Get an existing target state for an edge in the DFA. If the target state
        /// for the edge has not yet been computed or is otherwise not available,
        /// this method returns
        /// <see langword="null"/>
        /// .
        /// </remarks>
        /// <param name="s">The current DFA state</param>
        /// <param name="t">The next input symbol</param>
        /// <returns>
        /// The existing target DFA state for the given input symbol
        /// <paramref name="t"/>
        /// , or
        /// <see langword="null"/>
        /// if the target state for this edge is not
        /// already cached
        /// </returns>
        [return: Nullable]
        protected internal virtual DFAState GetExistingTargetState(DFAState s, int t)
        {
            DFAState target = s.GetTarget(t);
#if !PORTABLE
            if (debug && target != null)
            {
                System.Console.Out.WriteLine("reuse state " + s.stateNumber + " edge to " + target.stateNumber);
            }
#endif
            return target;
        }

        /// <summary>
        /// Compute a target state for an edge in the DFA, and attempt to add the
        /// computed state and corresponding edge to the DFA.
        /// </summary>
        /// <param name="input">The input stream</param>
        /// <param name="s">The current DFA state</param>
        /// <param name="t">The next input symbol</param>
        /// <returns>
        /// The computed target DFA state for the given input symbol
        /// <paramref name="t"/>
        /// . If
        /// <paramref name="t"/>
        /// does not lead to a valid DFA state, this method
        /// returns
        /// <see cref="ATNSimulator.Error"/>
        /// .
        /// </returns>
        [return: NotNull]
        protected internal virtual DFAState ComputeTargetState(ICharStream input, DFAState s, int t)
        {
            ATNConfigSet reach = new OrderedATNConfigSet();
            // if we don't find an existing DFA state
            // Fill reach starting from closure, following t transitions
            GetReachableConfigSet(input, s.configs, reach, t);
            if (reach.IsEmpty())
            {
                // we got nowhere on t from s
                if (!reach.HasSemanticContext)
                {
                    // we got nowhere on t, don't throw out this knowledge; it'd
                    // cause a failover from DFA later.
                    AddDFAEdge(s, t, Error);
                }
                // stop when we can't match any more char
                return Error;
            }
            // Add an edge from s to target DFA found/created for reach
            return AddDFAEdge(s, t, reach);
        }

        protected internal virtual int FailOrAccept(LexerATNSimulator.SimState prevAccept, ICharStream input, ATNConfigSet reach, int t)
        {
            if (prevAccept.dfaState != null)
            {
                LexerActionExecutor lexerActionExecutor = prevAccept.dfaState.LexerActionExecutor;
                Accept(input, lexerActionExecutor, startIndex, prevAccept.index, prevAccept.line, prevAccept.charPos);
                return prevAccept.dfaState.Prediction;
            }
            else
            {
                // if no accept and EOF is first char, return EOF
                if (t == IntStreamConstants.Eof && input.Index == startIndex)
                {
                    return TokenConstants.Eof;
                }
                throw new LexerNoViableAltException(recog, input, startIndex, reach);
            }
        }

        /// <summary>
        /// Given a starting configuration set, figure out all ATN configurations
        /// we can reach upon input
        /// <paramref name="t"/>
        /// . Parameter
        /// <paramref name="reach"/>
        /// is a return
        /// parameter.
        /// </summary>
        protected internal virtual void GetReachableConfigSet(ICharStream input, ATNConfigSet closure, ATNConfigSet reach, int t)
        {
            // this is used to skip processing for configs which have a lower priority
            // than a config that already reached an accept state for the same rule
            int skipAlt = ATN.InvalidAltNumber;
            foreach (ATNConfig c in closure)
            {
                bool currentAltReachedAcceptState = c.Alt == skipAlt;
                if (currentAltReachedAcceptState && c.PassedThroughNonGreedyDecision)
                {
                    continue;
                }
                int n = c.State.NumberOfOptimizedTransitions;
                for (int ti = 0; ti < n; ti++)
                {
                    // for each optimized transition
                    Transition trans = c.State.GetOptimizedTransition(ti);
                    ATNState target = GetReachableTarget(trans, t);
                    if (target != null)
                    {
                        LexerActionExecutor lexerActionExecutor = c.ActionExecutor;
                        if (lexerActionExecutor != null)
                        {
                            lexerActionExecutor = lexerActionExecutor.FixOffsetBeforeMatch(input.Index - startIndex);
                        }
                        bool treatEofAsEpsilon = t == IntStreamConstants.Eof;
                        if (Closure(input, c.Transform(target, lexerActionExecutor, true), reach, currentAltReachedAcceptState, true, treatEofAsEpsilon))
                        {
                            // any remaining configs for this alt have a lower priority than
                            // the one that just reached an accept state.
                            skipAlt = c.Alt;
                            break;
                        }
                    }
                }
            }
        }

        protected internal virtual void Accept(ICharStream input, LexerActionExecutor lexerActionExecutor, int startIndex, int index, int line, int charPos)
        {
            // seek to after last char in token
            input.Seek(index);
            this.line = line;
            this.charPositionInLine = charPos;
            if (lexerActionExecutor != null && recog != null)
            {
                lexerActionExecutor.Execute(recog, input, startIndex);
            }
        }

        [return: Nullable]
        protected internal virtual ATNState GetReachableTarget(Transition trans, int t)
        {
            if (trans.Matches(t, char.MinValue, char.MaxValue))
            {
                return trans.target;
            }
            return null;
        }

        [return: NotNull]
        protected internal virtual ATNConfigSet ComputeStartState(ICharStream input, ATNState p)
        {
            PredictionContext initialContext = PredictionContext.EmptyFull;
            ATNConfigSet configs = new OrderedATNConfigSet();
            for (int i = 0; i < p.NumberOfTransitions; i++)
            {
                ATNState target = p.Transition(i).target;
                ATNConfig c = ATNConfig.Create(target, i + 1, initialContext);
                Closure(input, c, configs, false, false, false);
            }
            return configs;
        }

        /// <summary>
        /// Since the alternatives within any lexer decision are ordered by
        /// preference, this method stops pursuing the closure as soon as an accept
        /// state is reached.
        /// </summary>
        /// <remarks>
        /// Since the alternatives within any lexer decision are ordered by
        /// preference, this method stops pursuing the closure as soon as an accept
        /// state is reached. After the first accept state is reached by depth-first
        /// search from
        /// <paramref name="config"/>
        /// , all other (potentially reachable) states for
        /// this rule would have a lower priority.
        /// </remarks>
        /// <returns>
        /// 
        /// <see langword="true"/>
        /// if an accept state is reached, otherwise
        /// <see langword="false"/>
        /// .
        /// </returns>
        protected internal virtual bool Closure(ICharStream input, ATNConfig config, ATNConfigSet configs, bool currentAltReachedAcceptState, bool speculative, bool treatEofAsEpsilon)
        {
            if (config.State is RuleStopState)
            {
                PredictionContext context = config.Context;
                if (context.IsEmpty)
                {
                    configs.Add(config);
                    return true;
                }
                else
                {
                    if (context.HasEmpty)
                    {
                        configs.Add(config.Transform(config.State, PredictionContext.EmptyFull, true));
                        currentAltReachedAcceptState = true;
                    }
                }
                for (int i = 0; i < context.Size; i++)
                {
                    int returnStateNumber = context.GetReturnState(i);
                    if (returnStateNumber == PredictionContext.EmptyFullStateKey)
                    {
                        continue;
                    }
                    PredictionContext newContext = context.GetParent(i);
                    // "pop" return state
                    ATNState returnState = atn.states[returnStateNumber];
                    ATNConfig c = config.Transform(returnState, newContext, false);
                    currentAltReachedAcceptState = Closure(input, c, configs, currentAltReachedAcceptState, speculative, treatEofAsEpsilon);
                }
                return currentAltReachedAcceptState;
            }
            // optimization
            if (!config.State.OnlyHasEpsilonTransitions)
            {
                if (!currentAltReachedAcceptState || !config.PassedThroughNonGreedyDecision)
                {
                    configs.Add(config);
                }
            }
            ATNState p = config.State;
            for (int i_1 = 0; i_1 < p.NumberOfOptimizedTransitions; i_1++)
            {
                Transition t = p.GetOptimizedTransition(i_1);
                ATNConfig c = GetEpsilonTarget(input, config, t, configs, speculative, treatEofAsEpsilon);
                if (c != null)
                {
                    currentAltReachedAcceptState = Closure(input, c, configs, currentAltReachedAcceptState, speculative, treatEofAsEpsilon);
                }
            }
            return currentAltReachedAcceptState;
        }

        // side-effect: can alter configs.hasSemanticContext
        [return: Nullable]
        protected internal virtual ATNConfig GetEpsilonTarget(ICharStream input, ATNConfig config, Transition t, ATNConfigSet configs, bool speculative, bool treatEofAsEpsilon)
        {
            ATNConfig c;
            switch (t.TransitionType)
            {
                case TransitionType.Rule:
                {
                    RuleTransition ruleTransition = (RuleTransition)t;
                    if (optimize_tail_calls && ruleTransition.optimizedTailCall && !config.Context.HasEmpty)
                    {
                        c = config.Transform(t.target, true);
                    }
                    else
                    {
                        PredictionContext newContext = config.Context.GetChild(ruleTransition.followState.stateNumber);
                        c = config.Transform(t.target, newContext, true);
                    }
                    break;
                }

                case TransitionType.Precedence:
                {
                    throw new NotSupportedException("Precedence predicates are not supported in lexers.");
                }

                case TransitionType.Predicate:
                {
                    /*  Track traversing semantic predicates. If we traverse,
                    we cannot add a DFA state for this "reach" computation
                    because the DFA would not test the predicate again in the
                    future. Rather than creating collections of semantic predicates
                    like v3 and testing them on prediction, v4 will test them on the
                    fly all the time using the ATN not the DFA. This is slower but
                    semantically it's not used that often. One of the key elements to
                    this predicate mechanism is not adding DFA states that see
                    predicates immediately afterwards in the ATN. For example,
                    
                    a : ID {p1}? | ID {p2}? ;
                    
                    should create the start state for rule 'a' (to save start state
                    competition), but should not create target of ID state. The
                    collection of ATN states the following ID references includes
                    states reached by traversing predicates. Since this is when we
                    test them, we cannot cash the DFA state target of ID.
                    */
                    PredicateTransition pt = (PredicateTransition)t;
                    configs.MarkExplicitSemanticContext();
                    if (EvaluatePredicate(input, pt.ruleIndex, pt.predIndex, speculative))
                    {
                        c = config.Transform(t.target, true);
                    }
                    else
                    {
                        c = null;
                    }
                    break;
                }

                case TransitionType.Action:
                {
                    if (config.Context.HasEmpty)
                    {
                        // execute actions anywhere in the start rule for a token.
                        //
                        // TODO: if the entry rule is invoked recursively, some
                        // actions may be executed during the recursive call. The
                        // problem can appear when hasEmpty() is true but
                        // isEmpty() is false. In this case, the config needs to be
                        // split into two contexts - one with just the empty path
                        // and another with everything but the empty path.
                        // Unfortunately, the current algorithm does not allow
                        // getEpsilonTarget to return two configurations, so
                        // additional modifications are needed before we can support
                        // the split operation.
                        LexerActionExecutor lexerActionExecutor = LexerActionExecutor.Append(config.ActionExecutor, atn.lexerActions[((ActionTransition)t).actionIndex]);
                        c = config.Transform(t.target, lexerActionExecutor, true);
                        break;
                    }
                    else
                    {
                        // ignore actions in referenced rules
                        c = config.Transform(t.target, true);
                        break;
                    }
                }

                case TransitionType.Epsilon:
                {
                    c = config.Transform(t.target, true);
                    break;
                }

                case TransitionType.Atom:
                case TransitionType.Range:
                case TransitionType.Set:
                {
                    if (treatEofAsEpsilon)
                    {
                        if (t.Matches(IntStreamConstants.Eof, char.MinValue, char.MaxValue))
                        {
                            c = config.Transform(t.target, false);
                            break;
                        }
                    }
                    c = null;
                    break;
                }

                default:
                {
                    c = null;
                    break;
                }
            }
            return c;
        }

        /// <summary>Evaluate a predicate specified in the lexer.</summary>
        /// <remarks>
        /// Evaluate a predicate specified in the lexer.
        /// <p>If
        /// <paramref name="speculative"/>
        /// is
        /// <see langword="true"/>
        /// , this method was called before
        /// <see cref="Consume(Antlr4.Runtime.ICharStream)"/>
        /// for the matched character. This method should call
        /// <see cref="Consume(Antlr4.Runtime.ICharStream)"/>
        /// before evaluating the predicate to ensure position
        /// sensitive values, including
        /// <see cref="Antlr4.Runtime.Lexer.Text()"/>
        /// ,
        /// <see cref="Antlr4.Runtime.Lexer.Line()"/>
        /// ,
        /// and
        /// <see cref="Antlr4.Runtime.Lexer.Column()"/>
        /// , properly reflect the current
        /// lexer state. This method should restore
        /// <paramref name="input"/>
        /// and the simulator
        /// to the original state before returning (i.e. undo the actions made by the
        /// call to
        /// <see cref="Consume(Antlr4.Runtime.ICharStream)"/>
        /// .</p>
        /// </remarks>
        /// <param name="input">The input stream.</param>
        /// <param name="ruleIndex">The rule containing the predicate.</param>
        /// <param name="predIndex">The index of the predicate within the rule.</param>
        /// <param name="speculative">
        /// 
        /// <see langword="true"/>
        /// if the current index in
        /// <paramref name="input"/>
        /// is
        /// one character before the predicate's location.
        /// </param>
        /// <returns>
        /// 
        /// <see langword="true"/>
        /// if the specified predicate evaluates to
        /// <see langword="true"/>
        /// .
        /// </returns>
        protected internal virtual bool EvaluatePredicate(ICharStream input, int ruleIndex, int predIndex, bool speculative)
        {
            // assume true if no recognizer was provided
            if (recog == null)
            {
                return true;
            }
            if (!speculative)
            {
                return recog.Sempred(null, ruleIndex, predIndex);
            }
            int savedCharPositionInLine = charPositionInLine;
            int savedLine = line;
            int index = input.Index;
            int marker = input.Mark();
            try
            {
                Consume(input);
                return recog.Sempred(null, ruleIndex, predIndex);
            }
            finally
            {
                charPositionInLine = savedCharPositionInLine;
                line = savedLine;
                input.Seek(index);
                input.Release(marker);
            }
        }

        protected internal virtual void CaptureSimState(LexerATNSimulator.SimState settings, ICharStream input, DFAState dfaState)
        {
            settings.index = input.Index;
            settings.line = line;
            settings.charPos = charPositionInLine;
            settings.dfaState = dfaState;
        }

        [return: NotNull]
        protected internal virtual DFAState AddDFAEdge(DFAState from, int t, ATNConfigSet q)
        {
            /* leading to this call, ATNConfigSet.hasSemanticContext is used as a
            * marker indicating dynamic predicate evaluation makes this edge
            * dependent on the specific input sequence, so the static edge in the
            * DFA should be omitted. The target DFAState is still created since
            * execATN has the ability to resynchronize with the DFA state cache
            * following the predicate evaluation step.
            *
            * TJP notes: next time through the DFA, we see a pred again and eval.
            * If that gets us to a previously created (but dangling) DFA
            * state, we can continue in pure DFA mode from there.
            */
            bool suppressEdge = q.HasSemanticContext;
            if (suppressEdge)
            {
                q.ClearExplicitSemanticContext();
            }
            DFAState to = AddDFAState(q);
            if (suppressEdge)
            {
                return to;
            }
            AddDFAEdge(from, t, to);
            return to;
        }

        protected internal virtual void AddDFAEdge(DFAState p, int t, DFAState q)
        {
            if (p != null)
            {
                p.SetTarget(t, q);
            }
        }

        /// <summary>
        /// Add a new DFA state if there isn't one with this set of
        /// configurations already.
        /// </summary>
        /// <remarks>
        /// Add a new DFA state if there isn't one with this set of
        /// configurations already. This method also detects the first
        /// configuration containing an ATN rule stop state. Later, when
        /// traversing the DFA, we will know which rule to accept.
        /// </remarks>
        [return: NotNull]
        protected internal virtual DFAState AddDFAState(ATNConfigSet configs)
        {
            /* the lexer evaluates predicates on-the-fly; by this point configs
            * should not contain any configurations with unevaluated predicates.
            */
            System.Diagnostics.Debug.Assert(!configs.HasSemanticContext);
            DFAState proposed = new DFAState(atn.modeToDFA[mode], configs);
<<<<<<< HEAD
            DFAState existing;
            if (atn.modeToDFA[mode].states.TryGetValue(proposed, out existing))
=======
            DFAState existing = atn.modeToDFA[mode].states[proposed];
            if (existing != null)
>>>>>>> 728508bd
            {
                return existing;
            }
            configs.OptimizeConfigs(this);
            DFAState newState = new DFAState(atn.modeToDFA[mode], configs.Clone(true));
            ATNConfig firstConfigWithRuleStopState = null;
            foreach (ATNConfig c in configs)
            {
                if (c.State is RuleStopState)
                {
                    firstConfigWithRuleStopState = c;
                    break;
                }
            }
            if (firstConfigWithRuleStopState != null)
            {
                int prediction = atn.ruleToTokenType[firstConfigWithRuleStopState.State.ruleIndex];
                LexerActionExecutor lexerActionExecutor = firstConfigWithRuleStopState.ActionExecutor;
                newState.AcceptStateInfo = new AcceptStateInfo(prediction, lexerActionExecutor);
            }
            return atn.modeToDFA[mode].AddState(newState);
        }

        [return: NotNull]
        public DFA GetDFA(int mode)
        {
            return atn.modeToDFA[mode];
        }

        /// <summary>Get the text matched so far for the current token.</summary>
<<<<<<< HEAD
        /// <remarks>Get the text matched so far for the current token.</remarks>
        [return: NotNull]
=======
        [NotNull]
>>>>>>> 728508bd
        public virtual string GetText(ICharStream input)
        {
            // index is first lookahead char, don't include.
            return input.GetText(Interval.Of(startIndex, input.Index - 1));
        }

        public virtual int Line
        {
            get
            {
                return line;
            }
            set
            {
                int line = value;
                this.line = line;
            }
        }

        public virtual int Column
        {
            get
            {
                return charPositionInLine;
            }
            set
            {
                int charPositionInLine = value;
                this.charPositionInLine = charPositionInLine;
            }
        }

        public virtual void Consume(ICharStream input)
        {
            int curChar = input.La(1);
            if (curChar == '\n')
            {
                line++;
                charPositionInLine = 0;
            }
            else
            {
                charPositionInLine++;
            }
            input.Consume();
        }

        [return: NotNull]
        public virtual string GetTokenName(int t)
        {
            if (t == -1)
            {
                return "EOF";
            }
            //if ( atn.g!=null ) return atn.g.getTokenDisplayName(t);
            return "'" + (char)t + "'";
        }
    }
}<|MERGE_RESOLUTION|>--- conflicted
+++ resolved
@@ -729,13 +729,8 @@
             */
             System.Diagnostics.Debug.Assert(!configs.HasSemanticContext);
             DFAState proposed = new DFAState(atn.modeToDFA[mode], configs);
-<<<<<<< HEAD
             DFAState existing;
             if (atn.modeToDFA[mode].states.TryGetValue(proposed, out existing))
-=======
-            DFAState existing = atn.modeToDFA[mode].states[proposed];
-            if (existing != null)
->>>>>>> 728508bd
             {
                 return existing;
             }
@@ -766,12 +761,7 @@
         }
 
         /// <summary>Get the text matched so far for the current token.</summary>
-<<<<<<< HEAD
-        /// <remarks>Get the text matched so far for the current token.</remarks>
         [return: NotNull]
-=======
-        [NotNull]
->>>>>>> 728508bd
         public virtual string GetText(ICharStream input)
         {
             // index is first lookahead char, don't include.
