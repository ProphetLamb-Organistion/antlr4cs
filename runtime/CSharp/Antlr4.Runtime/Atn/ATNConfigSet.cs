--- conflicted
+++ resolved
@@ -127,14 +127,7 @@
         /// Get the set of all alternatives represented by configurations in this
         /// set.
         /// </summary>
-<<<<<<< HEAD
-        /// <remarks>
-        /// Get the set of all alternatives represented by configurations in this
-        /// set.
-        /// </remarks>
         [NotNull]
-=======
->>>>>>> 728508bd
         public virtual BitSet RepresentedAlternatives
         {
             get
@@ -236,13 +229,8 @@
             }
             ATNConfig config = (ATNConfig)o;
             long configKey = GetKey(config);
-<<<<<<< HEAD
             ATNConfig mergedConfig;
             if (mergedConfigs.TryGetValue(configKey, out mergedConfig) && CanMerge(config, configKey, mergedConfig))
-=======
-            ATNConfig mergedConfig = mergedConfigs[configKey];
-            if (mergedConfig != null && CanMerge(config, configKey, mergedConfig))
->>>>>>> 728508bd
             {
                 return mergedConfig.Contains(config);
             }
@@ -286,13 +274,8 @@
             }
             bool addKey;
             long key = GetKey(e);
-<<<<<<< HEAD
             ATNConfig mergedConfig;
             addKey = !mergedConfigs.TryGetValue(key, out mergedConfig);
-=======
-            ATNConfig mergedConfig = mergedConfigs[key];
-            addKey = (mergedConfig == null);
->>>>>>> 728508bd
             if (mergedConfig != null && CanMerge(e, key, mergedConfig))
             {
                 mergedConfig.OuterContextDepth = Math.Max(mergedConfig.OuterContextDepth, e.OuterContextDepth);
@@ -637,12 +620,8 @@
             ATNConfig config = configs[index];
             configs.Remove(config);
             long key = GetKey(config);
-<<<<<<< HEAD
             ATNConfig existing;
             if (mergedConfigs.TryGetValue(key, out existing) && existing == config)
-=======
-            if (mergedConfigs[key] == config)
->>>>>>> 728508bd
             {
                 mergedConfigs.Remove(key);
             }
