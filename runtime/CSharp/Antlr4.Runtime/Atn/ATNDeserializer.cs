// Copyright (c) Terence Parr, Sam Harwell. All Rights Reserved.
// Licensed under the BSD License. See LICENSE.txt in the project root for license information.

<<<<<<< HEAD
=======
/*
 * Copyright (c) 2012 The ANTLR Project. All rights reserved.
 * Use of this file is governed by the BSD-3-Clause license that
 * can be found in the LICENSE.txt file in the project root.
 */
>>>>>>> 94857db3
using System;
using System.Collections.Generic;
using System.Globalization;
using System.IO;
using Antlr4.Runtime.Dfa;
using Antlr4.Runtime.Misc;
using Antlr4.Runtime.Sharpen;

namespace Antlr4.Runtime.Atn
{
    /// <author>Sam Harwell</author>
    public class ATNDeserializer
    {
<<<<<<< HEAD
        public static readonly int SerializedVersion = 3;
=======
        public static readonly int SerializedVersion;

        static ATNDeserializer()
        {
		/* This value should never change. Updates following this version are
		 * reflected as change in the unique ID SERIALIZED_UUID.
		 */
            SerializedVersion = 3;
        }
>>>>>>> 94857db3

        /// <summary>This is the earliest supported serialized UUID.</summary>
        private static readonly Guid BaseSerializedUuid;

        /// <summary>
        /// This UUID indicates an extension of
        /// <see cref="BaseSerializedUuid"/>
        /// for the addition of lexer actions encoded as a sequence of
        /// <see cref="ILexerAction"/>
        /// instances.
        /// </summary>
        private static readonly Guid AddedLexerActions;

        /// <summary>
        /// This list contains all of the currently supported UUIDs, ordered by when
        /// the feature first appeared in this branch.
        /// </summary>
        private static readonly IList<Guid> SupportedUuids;

        /// <summary>This is the current serialized UUID.</summary>
        public static readonly Guid SerializedUuid;

        static ATNDeserializer()
        {
<<<<<<< HEAD
            /* WARNING: DO NOT MERGE THESE LINES. If UUIDs differ during a merge,
            * resolve the conflict by generating a new ID!
            */
            BaseSerializedUuid = new Guid("E4178468-DF95-44D0-AD87-F22A5D5FB6D3");
            AddedLexerActions = new Guid("AB35191A-1603-487E-B75A-479B831EAF6D");
=======
		/* WARNING: DO NOT MERGE THESE LINES. If UUIDs differ during a merge,
		 * resolve the conflict by generating a new ID!
		 */
            BaseSerializedUuid = Guid.FromString("E4178468-DF95-44D0-AD87-F22A5D5FB6D3");
            AddedLexerActions = Guid.FromString("AB35191A-1603-487E-B75A-479B831EAF6D");
>>>>>>> 94857db3
            SupportedUuids = new List<Guid>();
            SupportedUuids.Add(BaseSerializedUuid);
            SupportedUuids.Add(AddedLexerActions);
            SerializedUuid = AddedLexerActions;
        }

        [NotNull]
        private readonly ATNDeserializationOptions deserializationOptions;

        public ATNDeserializer()
            : this(ATNDeserializationOptions.Default)
        {
        }

        public ATNDeserializer([Nullable] ATNDeserializationOptions deserializationOptions)
        {
            if (deserializationOptions == null)
            {
                deserializationOptions = ATNDeserializationOptions.Default;
            }
            this.deserializationOptions = deserializationOptions;
        }

        /// <summary>
        /// Determines if a particular serialized representation of an ATN supports
        /// a particular feature, identified by the
        /// <see cref="Guid"/>
        /// used for serializing
        /// the ATN at the time the feature was first introduced.
        /// </summary>
        /// <param name="feature">
        /// The
        /// <see cref="Guid"/>
        /// marking the first time the feature was
        /// supported in the serialized ATN.
        /// </param>
        /// <param name="actualUuid">
        /// The
        /// <see cref="Guid"/>
        /// of the actual serialized ATN which is
        /// currently being deserialized.
        /// </param>
        /// <returns>
        /// 
        /// <see langword="true"/>
        /// if the
        /// <paramref name="actualUuid"/>
        /// value represents a
        /// serialized ATN at or after the feature identified by
        /// <paramref name="feature"/>
        /// was
        /// introduced; otherwise,
        /// <see langword="false"/>
        /// .
        /// </returns>
        protected internal virtual bool IsFeatureSupported(Guid feature, Guid actualUuid)
        {
            int featureIndex = SupportedUuids.IndexOf(feature);
            if (featureIndex < 0)
            {
                return false;
            }
            return SupportedUuids.IndexOf(actualUuid) >= featureIndex;
        }

        public virtual ATN Deserialize([NotNull] char[] data)
        {
            data = (char[])data.Clone();
            // don't adjust the first value since that's the version number
            for (int i = 1; i < data.Length; i++)
            {
                data[i] = (char)(data[i] - 2);
            }
            int p = 0;
            int version = ToInt(data[p++]);
            if (version != SerializedVersion)
            {
                string reason = string.Format(CultureInfo.CurrentCulture, "Could not deserialize ATN with version {0} (expected {1}).", version, SerializedVersion);
                throw new NotSupportedException(reason);
            }
            Guid uuid = ToUUID(data, p);
            p += 8;
            if (!SupportedUuids.Contains(uuid))
            {
                string reason = string.Format(CultureInfo.CurrentCulture, "Could not deserialize ATN with UUID {0} (expected {1} or a legacy UUID).", uuid, SerializedUuid);
                throw new NotSupportedException(reason);
            }
            bool supportsLexerActions = IsFeatureSupported(AddedLexerActions, uuid);
            ATNType grammarType = (ATNType)ToInt(data[p++]);
            int maxTokenType = ToInt(data[p++]);
            ATN atn = new ATN(grammarType, maxTokenType);
            //
            // STATES
            //
            IList<Tuple<LoopEndState, int>> loopBackStateNumbers = new List<Tuple<LoopEndState, int>>();
            IList<Tuple<BlockStartState, int>> endStateNumbers = new List<Tuple<BlockStartState, int>>();
            int nstates = ToInt(data[p++]);
            for (int i_1 = 0; i_1 < nstates; i_1++)
            {
                StateType stype = (StateType)ToInt(data[p++]);
                // ignore bad type of states
                if (stype == StateType.InvalidType)
                {
                    atn.AddState(null);
                    continue;
                }
                int ruleIndex = ToInt(data[p++]);
                if (ruleIndex == char.MaxValue)
                {
                    ruleIndex = -1;
                }
                ATNState s = StateFactory(stype, ruleIndex);
                if (stype == StateType.LoopEnd)
                {
                    // special case
                    int loopBackStateNumber = ToInt(data[p++]);
                    loopBackStateNumbers.Add(Tuple.Create((LoopEndState)s, loopBackStateNumber));
                }
                else
                {
                    if (s is BlockStartState)
                    {
                        int endStateNumber = ToInt(data[p++]);
                        endStateNumbers.Add(Tuple.Create((BlockStartState)s, endStateNumber));
                    }
                }
                atn.AddState(s);
            }
            // delay the assignment of loop back and end states until we know all the state instances have been initialized
            foreach (Tuple<LoopEndState, int> pair in loopBackStateNumbers)
            {
                pair.Item1.loopBackState = atn.states[pair.Item2];
            }
            foreach (Tuple<BlockStartState, int> pair_1 in endStateNumbers)
            {
                pair_1.Item1.endState = (BlockEndState)atn.states[pair_1.Item2];
            }
            int numNonGreedyStates = ToInt(data[p++]);
            for (int i_2 = 0; i_2 < numNonGreedyStates; i_2++)
            {
                int stateNumber = ToInt(data[p++]);
                ((DecisionState)atn.states[stateNumber]).nonGreedy = true;
            }
            int numSllDecisions = ToInt(data[p++]);
            for (int i_3 = 0; i_3 < numSllDecisions; i_3++)
            {
                int stateNumber = ToInt(data[p++]);
                ((DecisionState)atn.states[stateNumber]).sll = true;
            }
            int numPrecedenceStates = ToInt(data[p++]);
            for (int i_4 = 0; i_4 < numPrecedenceStates; i_4++)
            {
                int stateNumber = ToInt(data[p++]);
                ((RuleStartState)atn.states[stateNumber]).isPrecedenceRule = true;
            }
            //
            // RULES
            //
            int nrules = ToInt(data[p++]);
            if (atn.grammarType == ATNType.Lexer)
            {
                atn.ruleToTokenType = new int[nrules];
            }
            atn.ruleToStartState = new RuleStartState[nrules];
            for (int i_5 = 0; i_5 < nrules; i_5++)
            {
                int s = ToInt(data[p++]);
                RuleStartState startState = (RuleStartState)atn.states[s];
                startState.leftFactored = ToInt(data[p++]) != 0;
                atn.ruleToStartState[i_5] = startState;
                if (atn.grammarType == ATNType.Lexer)
                {
                    int tokenType = ToInt(data[p++]);
                    if (tokenType == unchecked((int)(0xFFFF)))
                    {
                        tokenType = TokenConstants.Eof;
                    }
                    atn.ruleToTokenType[i_5] = tokenType;
                    if (!IsFeatureSupported(AddedLexerActions, uuid))
                    {
                        // this piece of unused metadata was serialized prior to the
                        // addition of LexerAction
                        int actionIndexIgnored = ToInt(data[p++]);
                        if (actionIndexIgnored == unchecked((int)(0xFFFF)))
                        {
                            actionIndexIgnored = -1;
                        }
                    }
                }
            }
            atn.ruleToStopState = new RuleStopState[nrules];
            foreach (ATNState state in atn.states)
            {
                if (!(state is RuleStopState))
                {
                    continue;
                }
                RuleStopState stopState = (RuleStopState)state;
                atn.ruleToStopState[state.ruleIndex] = stopState;
                atn.ruleToStartState[state.ruleIndex].stopState = stopState;
            }
            //
            // MODES
            //
            int nmodes = ToInt(data[p++]);
            for (int i_6 = 0; i_6 < nmodes; i_6++)
            {
                int s = ToInt(data[p++]);
                atn.modeToStartState.Add((TokensStartState)atn.states[s]);
            }
            atn.modeToDFA = new DFA[nmodes];
            for (int i_7 = 0; i_7 < nmodes; i_7++)
            {
                atn.modeToDFA[i_7] = new DFA(atn.modeToStartState[i_7]);
            }
            //
            // SETS
            //
            IList<IntervalSet> sets = new List<IntervalSet>();
            int nsets = ToInt(data[p++]);
            for (int i_8 = 0; i_8 < nsets; i_8++)
            {
                int nintervals = ToInt(data[p]);
                p++;
                IntervalSet set = new IntervalSet();
                sets.Add(set);
                bool containsEof = ToInt(data[p++]) != 0;
                if (containsEof)
                {
                    set.Add(-1);
                }
                for (int j = 0; j < nintervals; j++)
                {
                    set.Add(ToInt(data[p]), ToInt(data[p + 1]));
                    p += 2;
                }
            }
            //
            // EDGES
            //
            int nedges = ToInt(data[p++]);
            for (int i_9 = 0; i_9 < nedges; i_9++)
            {
                int src = ToInt(data[p]);
                int trg = ToInt(data[p + 1]);
                TransitionType ttype = (TransitionType)ToInt(data[p + 2]);
                int arg1 = ToInt(data[p + 3]);
                int arg2 = ToInt(data[p + 4]);
                int arg3 = ToInt(data[p + 5]);
                Transition trans = EdgeFactory(atn, ttype, src, trg, arg1, arg2, arg3, sets);
                //			System.out.println("EDGE "+trans.getClass().getSimpleName()+" "+
                //							   src+"->"+trg+
                //					   " "+Transition.serializationNames[ttype]+
                //					   " "+arg1+","+arg2+","+arg3);
                ATNState srcState = atn.states[src];
                srcState.AddTransition(trans);
                p += 6;
            }
            // edges for rule stop states can be derived, so they aren't serialized
            // Map rule stop state -> return state -> outermost precedence return
            HashSet<Tuple<int, int, int>> returnTransitionsSet = new HashSet<Tuple<int, int, int>>();
            List<Tuple<int, int, int>> returnTransitions = new List<Tuple<int, int, int>>();
            foreach (ATNState state_1 in atn.states)
            {
                bool returningToLeftFactored = state_1.ruleIndex >= 0 && atn.ruleToStartState[state_1.ruleIndex].leftFactored;
                for (int i_10 = 0; i_10 < state_1.NumberOfTransitions; i_10++)
                {
                    Transition t = state_1.Transition(i_10);
                    if (!(t is RuleTransition))
                    {
                        continue;
                    }
                    RuleTransition ruleTransition = (RuleTransition)t;
                    bool returningFromLeftFactored = atn.ruleToStartState[ruleTransition.target.ruleIndex].leftFactored;
                    if (!returningFromLeftFactored && returningToLeftFactored)
                    {
                        continue;
                    }
                    int outermostPrecedenceReturn = -1;
                    if (atn.ruleToStartState[ruleTransition.target.ruleIndex].isPrecedenceRule)
                    {
                        if (ruleTransition.precedence == 0)
                        {
                            outermostPrecedenceReturn = ruleTransition.target.ruleIndex;
                        }
                    }

                    var returnTransition = Tuple.Create(ruleTransition.target.ruleIndex, ruleTransition.followState.stateNumber, outermostPrecedenceReturn);
                    if (returnTransitionsSet.Add(returnTransition))
                        returnTransitions.Add(returnTransition);
                }
            }
            // Add all elements from returnTransitions to the ATN
            foreach (Tuple<int, int, int> returnTransition in returnTransitions)
            {
                EpsilonTransition transition = new EpsilonTransition(atn.states[returnTransition.Item2], returnTransition.Item3);
                atn.ruleToStopState[returnTransition.Item1].AddTransition(transition);
            }
            foreach (ATNState state_2 in atn.states)
            {
                if (state_2 is BlockStartState)
                {
                    // we need to know the end state to set its start state
                    if (((BlockStartState)state_2).endState == null)
                    {
                        throw new InvalidOperationException();
                    }
                    // block end states can only be associated to a single block start state
                    if (((BlockStartState)state_2).endState.startState != null)
                    {
                        throw new InvalidOperationException();
                    }
                    ((BlockStartState)state_2).endState.startState = (BlockStartState)state_2;
                }
                if (state_2 is PlusLoopbackState)
                {
                    PlusLoopbackState loopbackState = (PlusLoopbackState)state_2;
                    for (int i_10 = 0; i_10 < loopbackState.NumberOfTransitions; i_10++)
                    {
                        ATNState target = loopbackState.Transition(i_10).target;
                        if (target is PlusBlockStartState)
                        {
                            ((PlusBlockStartState)target).loopBackState = loopbackState;
                        }
                    }
                }
                else
                {
                    if (state_2 is StarLoopbackState)
                    {
                        StarLoopbackState loopbackState = (StarLoopbackState)state_2;
                        for (int i_10 = 0; i_10 < loopbackState.NumberOfTransitions; i_10++)
                        {
                            ATNState target = loopbackState.Transition(i_10).target;
                            if (target is StarLoopEntryState)
                            {
                                ((StarLoopEntryState)target).loopBackState = loopbackState;
                            }
                        }
                    }
                }
            }
            //
            // DECISIONS
            //
            int ndecisions = ToInt(data[p++]);
            for (int i_11 = 1; i_11 <= ndecisions; i_11++)
            {
                int s = ToInt(data[p++]);
                DecisionState decState = (DecisionState)atn.states[s];
                atn.decisionToState.Add(decState);
                decState.decision = i_11 - 1;
            }
            //
            // LEXER ACTIONS
            //
            if (atn.grammarType == ATNType.Lexer)
            {
                if (supportsLexerActions)
                {
                    atn.lexerActions = new ILexerAction[ToInt(data[p++])];
                    for (int i_10 = 0; i_10 < atn.lexerActions.Length; i_10++)
                    {
                        LexerActionType actionType = (LexerActionType)ToInt(data[p++]);
                        int data1 = ToInt(data[p++]);
                        if (data1 == unchecked((int)(0xFFFF)))
                        {
                            data1 = -1;
                        }
                        int data2 = ToInt(data[p++]);
                        if (data2 == unchecked((int)(0xFFFF)))
                        {
                            data2 = -1;
                        }
                        ILexerAction lexerAction = LexerActionFactory(actionType, data1, data2);
                        atn.lexerActions[i_10] = lexerAction;
                    }
                }
                else
                {
                    // for compatibility with older serialized ATNs, convert the old
                    // serialized action index for action transitions to the new
                    // form, which is the index of a LexerCustomAction
                    List<ILexerAction> legacyLexerActions = new List<ILexerAction>();
                    foreach (ATNState state_3 in atn.states)
                    {
                        for (int i_10 = 0; i_10 < state_3.NumberOfTransitions; i_10++)
                        {
                            Transition transition = state_3.Transition(i_10);
                            if (!(transition is ActionTransition))
                            {
                                continue;
                            }
                            int ruleIndex = ((ActionTransition)transition).ruleIndex;
                            int actionIndex = ((ActionTransition)transition).actionIndex;
                            LexerCustomAction lexerAction = new LexerCustomAction(ruleIndex, actionIndex);
                            state_3.SetTransition(i_10, new ActionTransition(transition.target, ruleIndex, legacyLexerActions.Count, false));
                            legacyLexerActions.Add(lexerAction);
                        }
                    }
                    atn.lexerActions = legacyLexerActions.ToArray();
                }
            }
            MarkPrecedenceDecisions(atn);
            atn.decisionToDFA = new DFA[ndecisions];
            for (int i_12 = 0; i_12 < ndecisions; i_12++)
            {
                atn.decisionToDFA[i_12] = new DFA(atn.decisionToState[i_12], i_12);
            }
            if (deserializationOptions.VerifyAtn)
            {
                VerifyATN(atn);
            }
            if (deserializationOptions.GenerateRuleBypassTransitions && atn.grammarType == ATNType.Parser)
            {
                atn.ruleToTokenType = new int[atn.ruleToStartState.Length];
                for (int i_10 = 0; i_10 < atn.ruleToStartState.Length; i_10++)
                {
                    atn.ruleToTokenType[i_10] = atn.maxTokenType + i_10 + 1;
                }
                for (int i_13 = 0; i_13 < atn.ruleToStartState.Length; i_13++)
                {
                    BasicBlockStartState bypassStart = new BasicBlockStartState();
                    bypassStart.ruleIndex = i_13;
                    atn.AddState(bypassStart);
                    BlockEndState bypassStop = new BlockEndState();
                    bypassStop.ruleIndex = i_13;
                    atn.AddState(bypassStop);
                    bypassStart.endState = bypassStop;
                    atn.DefineDecisionState(bypassStart);
                    bypassStop.startState = bypassStart;
                    ATNState endState;
                    Transition excludeTransition = null;
                    if (atn.ruleToStartState[i_13].isPrecedenceRule)
                    {
                        // wrap from the beginning of the rule to the StarLoopEntryState
                        endState = null;
                        foreach (ATNState state_3 in atn.states)
                        {
                            if (state_3.ruleIndex != i_13)
                            {
                                continue;
                            }
                            if (!(state_3 is StarLoopEntryState))
                            {
                                continue;
                            }
                            ATNState maybeLoopEndState = state_3.Transition(state_3.NumberOfTransitions - 1).target;
                            if (!(maybeLoopEndState is LoopEndState))
                            {
                                continue;
                            }
                            if (maybeLoopEndState.epsilonOnlyTransitions && maybeLoopEndState.Transition(0).target is RuleStopState)
                            {
                                endState = state_3;
                                break;
                            }
                        }
                        if (endState == null)
                        {
                            throw new NotSupportedException("Couldn't identify final state of the precedence rule prefix section.");
                        }
                        excludeTransition = ((StarLoopEntryState)endState).loopBackState.Transition(0);
                    }
                    else
                    {
                        endState = atn.ruleToStopState[i_13];
                    }
                    // all non-excluded transitions that currently target end state need to target blockEnd instead
                    foreach (ATNState state_4 in atn.states)
                    {
                        foreach (Transition transition in state_4.transitions)
                        {
                            if (transition == excludeTransition)
                            {
                                continue;
                            }
                            if (transition.target == endState)
                            {
                                transition.target = bypassStop;
                            }
                        }
                    }
                    // all transitions leaving the rule start state need to leave blockStart instead
                    while (atn.ruleToStartState[i_13].NumberOfTransitions > 0)
                    {
                        Transition transition = atn.ruleToStartState[i_13].Transition(atn.ruleToStartState[i_13].NumberOfTransitions - 1);
                        atn.ruleToStartState[i_13].RemoveTransition(atn.ruleToStartState[i_13].NumberOfTransitions - 1);
                        bypassStart.AddTransition(transition);
                    }
                    // link the new states
                    atn.ruleToStartState[i_13].AddTransition(new EpsilonTransition(bypassStart));
                    bypassStop.AddTransition(new EpsilonTransition(endState));
                    ATNState matchState = new BasicState();
                    atn.AddState(matchState);
                    matchState.AddTransition(new AtomTransition(bypassStop, atn.ruleToTokenType[i_13]));
                    bypassStart.AddTransition(new EpsilonTransition(matchState));
                }
                if (deserializationOptions.VerifyAtn)
                {
                    // reverify after modification
                    VerifyATN(atn);
                }
            }
            if (deserializationOptions.Optimize)
            {
                while (true)
                {
                    int optimizationCount = 0;
                    optimizationCount += InlineSetRules(atn);
                    optimizationCount += CombineChainedEpsilons(atn);
                    bool preserveOrder = atn.grammarType == ATNType.Lexer;
                    optimizationCount += OptimizeSets(atn, preserveOrder);
                    if (optimizationCount == 0)
                    {
                        break;
                    }
                }
                if (deserializationOptions.VerifyAtn)
                {
                    // reverify after modification
                    VerifyATN(atn);
                }
            }
            IdentifyTailCalls(atn);
            return atn;
        }

        /// <summary>
        /// Analyze the
        /// <see cref="StarLoopEntryState"/>
        /// states in the specified ATN to set
        /// the
        /// <see cref="StarLoopEntryState.precedenceRuleDecision"/>
        /// field to the
        /// correct value.
        /// </summary>
        /// <param name="atn">The ATN.</param>
        protected internal virtual void MarkPrecedenceDecisions([NotNull] ATN atn)
        {
            // Map rule index -> precedence decision for that rule
            IDictionary<int, StarLoopEntryState> rulePrecedenceDecisions = new Dictionary<int, StarLoopEntryState>();
            foreach (ATNState state in atn.states)
            {
                if (!(state is StarLoopEntryState))
                {
                    continue;
                }
			/* We analyze the ATN to determine if this ATN decision state is the
			 * decision for the closure block that determines whether a
			 * precedence rule should continue or complete.
			 */
                if (atn.ruleToStartState[state.ruleIndex].isPrecedenceRule)
                {
                    ATNState maybeLoopEndState = state.Transition(state.NumberOfTransitions - 1).target;
                    if (maybeLoopEndState is LoopEndState)
                    {
                        if (maybeLoopEndState.epsilonOnlyTransitions && maybeLoopEndState.Transition(0).target is RuleStopState)
                        {
                            rulePrecedenceDecisions[state.ruleIndex] = (StarLoopEntryState)state;
                            ((StarLoopEntryState)state).precedenceRuleDecision = true;
                            ((StarLoopEntryState)state).precedenceLoopbackStates = new BitSet(atn.states.Count);
                        }
                    }
                }
            }
            // After marking precedence decisions, we go back through and fill in
            // StarLoopEntryState.precedenceLoopbackStates.
            foreach (KeyValuePair<int, StarLoopEntryState> precedenceDecision in rulePrecedenceDecisions)
            {
                foreach (Transition transition in atn.ruleToStopState[precedenceDecision.Key].transitions)
                {
                    if (transition.TransitionType != TransitionType.Epsilon)
                    {
                        continue;
                    }
                    EpsilonTransition epsilonTransition = (EpsilonTransition)transition;
                    if (epsilonTransition.OutermostPrecedenceReturn != -1)
                    {
                        continue;
                    }
                    precedenceDecision.Value.precedenceLoopbackStates.Set(transition.target.stateNumber);
                }
            }
        }

        protected internal virtual void VerifyATN(ATN atn)
        {
            // verify assumptions
            foreach (ATNState state in atn.states)
            {
                if (state == null)
                {
                    continue;
                }
                CheckCondition(state.OnlyHasEpsilonTransitions || state.NumberOfTransitions <= 1);
                if (state is PlusBlockStartState)
                {
                    CheckCondition(((PlusBlockStartState)state).loopBackState != null);
                }
                if (state is StarLoopEntryState)
                {
                    StarLoopEntryState starLoopEntryState = (StarLoopEntryState)state;
                    CheckCondition(starLoopEntryState.loopBackState != null);
                    CheckCondition(starLoopEntryState.NumberOfTransitions == 2);
                    if (starLoopEntryState.Transition(0).target is StarBlockStartState)
                    {
                        CheckCondition(starLoopEntryState.Transition(1).target is LoopEndState);
                        CheckCondition(!starLoopEntryState.nonGreedy);
                    }
                    else
                    {
                        if (starLoopEntryState.Transition(0).target is LoopEndState)
                        {
                            CheckCondition(starLoopEntryState.Transition(1).target is StarBlockStartState);
                            CheckCondition(starLoopEntryState.nonGreedy);
                        }
                        else
                        {
                            throw new InvalidOperationException();
                        }
                    }
                }
                if (state is StarLoopbackState)
                {
                    CheckCondition(state.NumberOfTransitions == 1);
                    CheckCondition(state.Transition(0).target is StarLoopEntryState);
                }
                if (state is LoopEndState)
                {
                    CheckCondition(((LoopEndState)state).loopBackState != null);
                }
                if (state is RuleStartState)
                {
                    CheckCondition(((RuleStartState)state).stopState != null);
                }
                if (state is BlockStartState)
                {
                    CheckCondition(((BlockStartState)state).endState != null);
                }
                if (state is BlockEndState)
                {
                    CheckCondition(((BlockEndState)state).startState != null);
                }
                if (state is DecisionState)
                {
                    DecisionState decisionState = (DecisionState)state;
                    CheckCondition(decisionState.NumberOfTransitions <= 1 || decisionState.decision >= 0);
                }
                else
                {
                    CheckCondition(state.NumberOfTransitions <= 1 || state is RuleStopState);
                }
            }
        }

        protected internal virtual void CheckCondition(bool condition)
        {
            CheckCondition(condition, null);
        }

        protected internal virtual void CheckCondition(bool condition, string message)
        {
            if (!condition)
            {
                throw new InvalidOperationException(message);
            }
        }

        private static int InlineSetRules(ATN atn)
        {
            int inlinedCalls = 0;
            Transition[] ruleToInlineTransition = new Transition[atn.ruleToStartState.Length];
            for (int i = 0; i < atn.ruleToStartState.Length; i++)
            {
                RuleStartState startState = atn.ruleToStartState[i];
                ATNState middleState = startState;
                while (middleState.OnlyHasEpsilonTransitions && middleState.NumberOfOptimizedTransitions == 1 && middleState.GetOptimizedTransition(0).TransitionType == TransitionType.Epsilon)
                {
                    middleState = middleState.GetOptimizedTransition(0).target;
                }
                if (middleState.NumberOfOptimizedTransitions != 1)
                {
                    continue;
                }
                Transition matchTransition = middleState.GetOptimizedTransition(0);
                ATNState matchTarget = matchTransition.target;
                if (matchTransition.IsEpsilon || !matchTarget.OnlyHasEpsilonTransitions || matchTarget.NumberOfOptimizedTransitions != 1 || !(matchTarget.GetOptimizedTransition(0).target is RuleStopState))
                {
                    continue;
                }
                switch (matchTransition.TransitionType)
                {
                    case TransitionType.Atom:
                    case TransitionType.Range:
                    case TransitionType.Set:
                    {
                        ruleToInlineTransition[i] = matchTransition;
                        break;
                    }

                    case TransitionType.NotSet:
                    case TransitionType.Wildcard:
                    {
                        // not implemented yet
                        continue;
                    }

                    default:
                    {
                        continue;
                    }
                }
            }
            for (int stateNumber = 0; stateNumber < atn.states.Count; stateNumber++)
            {
                ATNState state = atn.states[stateNumber];
                if (state.ruleIndex < 0)
                {
                    continue;
                }
                IList<Transition> optimizedTransitions = null;
                for (int i_1 = 0; i_1 < state.NumberOfOptimizedTransitions; i_1++)
                {
                    Transition transition = state.GetOptimizedTransition(i_1);
                    if (!(transition is RuleTransition))
                    {
                        if (optimizedTransitions != null)
                        {
                            optimizedTransitions.Add(transition);
                        }
                        continue;
                    }
                    RuleTransition ruleTransition = (RuleTransition)transition;
                    Transition effective = ruleToInlineTransition[ruleTransition.target.ruleIndex];
                    if (effective == null)
                    {
                        if (optimizedTransitions != null)
                        {
                            optimizedTransitions.Add(transition);
                        }
                        continue;
                    }
                    if (optimizedTransitions == null)
                    {
                        optimizedTransitions = new List<Transition>();
                        for (int j = 0; j < i_1; j++)
                        {
                            optimizedTransitions.Add(state.GetOptimizedTransition(i_1));
                        }
                    }
                    inlinedCalls++;
                    ATNState target = ruleTransition.followState;
                    ATNState intermediateState = new BasicState();
                    intermediateState.SetRuleIndex(target.ruleIndex);
                    atn.AddState(intermediateState);
                    optimizedTransitions.Add(new EpsilonTransition(intermediateState));
                    switch (effective.TransitionType)
                    {
                        case TransitionType.Atom:
                        {
                            intermediateState.AddTransition(new AtomTransition(target, ((AtomTransition)effective).label));
                            break;
                        }

                        case TransitionType.Range:
                        {
                            intermediateState.AddTransition(new RangeTransition(target, ((RangeTransition)effective).from, ((RangeTransition)effective).to));
                            break;
                        }

                        case TransitionType.Set:
                        {
                            intermediateState.AddTransition(new SetTransition(target, effective.Label));
                            break;
                        }

                        default:
                        {
                            throw new NotSupportedException();
                        }
                    }
                }
                if (optimizedTransitions != null)
                {
                    if (state.IsOptimized)
                    {
                        while (state.NumberOfOptimizedTransitions > 0)
                        {
                            state.RemoveOptimizedTransition(state.NumberOfOptimizedTransitions - 1);
                        }
                    }
                    foreach (Transition transition in optimizedTransitions)
                    {
                        state.AddOptimizedTransition(transition);
                    }
                }
            }
            return inlinedCalls;
        }

        private static int CombineChainedEpsilons(ATN atn)
        {
            int removedEdges = 0;
            foreach (ATNState state in atn.states)
            {
                if (!state.OnlyHasEpsilonTransitions || state is RuleStopState)
                {
                    continue;
                }
                IList<Transition> optimizedTransitions = null;
                for (int i = 0; i < state.NumberOfOptimizedTransitions; i++)
                {
                    Transition transition = state.GetOptimizedTransition(i);
                    ATNState intermediate = transition.target;
                    if (transition.TransitionType != TransitionType.Epsilon || ((EpsilonTransition)transition).OutermostPrecedenceReturn != -1 || intermediate.StateType != StateType.Basic || !intermediate.OnlyHasEpsilonTransitions)
                    {
                        if (optimizedTransitions != null)
                        {
                            optimizedTransitions.Add(transition);
                        }
                        goto nextTransition_continue;
                    }
                    for (int j = 0; j < intermediate.NumberOfOptimizedTransitions; j++)
                    {
                        if (intermediate.GetOptimizedTransition(j).TransitionType != TransitionType.Epsilon || ((EpsilonTransition)intermediate.GetOptimizedTransition(j)).OutermostPrecedenceReturn != -1)
                        {
                            if (optimizedTransitions != null)
                            {
                                optimizedTransitions.Add(transition);
                            }
                            goto nextTransition_continue;
                        }
                    }
                    removedEdges++;
                    if (optimizedTransitions == null)
                    {
                        optimizedTransitions = new List<Transition>();
                        for (int j_1 = 0; j_1 < i; j_1++)
                        {
                            optimizedTransitions.Add(state.GetOptimizedTransition(j_1));
                        }
                    }
                    for (int j_2 = 0; j_2 < intermediate.NumberOfOptimizedTransitions; j_2++)
                    {
                        ATNState target = intermediate.GetOptimizedTransition(j_2).target;
                        optimizedTransitions.Add(new EpsilonTransition(target));
                    }
nextTransition_continue: ;
                }

                if (optimizedTransitions != null)
                {
                    if (state.IsOptimized)
                    {
                        while (state.NumberOfOptimizedTransitions > 0)
                        {
                            state.RemoveOptimizedTransition(state.NumberOfOptimizedTransitions - 1);
                        }
                    }
                    foreach (Transition transition in optimizedTransitions)
                    {
                        state.AddOptimizedTransition(transition);
                    }
                }
            }

            return removedEdges;
        }

        private static int OptimizeSets(ATN atn, bool preserveOrder)
        {
            if (preserveOrder)
            {
                // this optimization currently doesn't preserve edge order.
                return 0;
            }
            int removedPaths = 0;
            IList<DecisionState> decisions = atn.decisionToState;
            foreach (DecisionState decision in decisions)
            {
                IntervalSet setTransitions = new IntervalSet();
                for (int i = 0; i < decision.NumberOfOptimizedTransitions; i++)
                {
                    Transition epsTransition = decision.GetOptimizedTransition(i);
                    if (!(epsTransition is EpsilonTransition))
                    {
                        continue;
                    }
                    if (epsTransition.target.NumberOfOptimizedTransitions != 1)
                    {
                        continue;
                    }
                    Transition transition = epsTransition.target.GetOptimizedTransition(0);
                    if (!(transition.target is BlockEndState))
                    {
                        continue;
                    }
                    if (transition is NotSetTransition)
                    {
                        // TODO: not yet implemented
                        continue;
                    }
                    if (transition is AtomTransition || transition is RangeTransition || transition is SetTransition)
                    {
                        setTransitions.Add(i);
                    }
                }
                if (setTransitions.Count <= 1)
                {
                    continue;
                }
                IList<Transition> optimizedTransitions = new List<Transition>();
                for (int i_1 = 0; i_1 < decision.NumberOfOptimizedTransitions; i_1++)
                {
                    if (!setTransitions.Contains(i_1))
                    {
                        optimizedTransitions.Add(decision.GetOptimizedTransition(i_1));
                    }
                }
                ATNState blockEndState = decision.GetOptimizedTransition(setTransitions.MinElement).target.GetOptimizedTransition(0).target;
                IntervalSet matchSet = new IntervalSet();
                for (int i_2 = 0; i_2 < setTransitions.GetIntervals().Count; i_2++)
                {
                    Interval interval = setTransitions.GetIntervals()[i_2];
                    for (int j = interval.a; j <= interval.b; j++)
                    {
                        Transition matchTransition = decision.GetOptimizedTransition(j).target.GetOptimizedTransition(0);
                        if (matchTransition is NotSetTransition)
                        {
                            throw new NotSupportedException("Not yet implemented.");
                        }
                        else
                        {
                            matchSet.AddAll(matchTransition.Label);
                        }
                    }
                }
                Transition newTransition;
                if (matchSet.GetIntervals().Count == 1)
                {
                    if (matchSet.Count == 1)
                    {
                        newTransition = new AtomTransition(blockEndState, matchSet.MinElement);
                    }
                    else
                    {
                        Interval matchInterval = matchSet.GetIntervals()[0];
                        newTransition = new RangeTransition(blockEndState, matchInterval.a, matchInterval.b);
                    }
                }
                else
                {
                    newTransition = new SetTransition(blockEndState, matchSet);
                }
                ATNState setOptimizedState = new BasicState();
                setOptimizedState.SetRuleIndex(decision.ruleIndex);
                atn.AddState(setOptimizedState);
                setOptimizedState.AddTransition(newTransition);
                optimizedTransitions.Add(new EpsilonTransition(setOptimizedState));
                removedPaths += decision.NumberOfOptimizedTransitions - optimizedTransitions.Count;
                if (decision.IsOptimized)
                {
                    while (decision.NumberOfOptimizedTransitions > 0)
                    {
                        decision.RemoveOptimizedTransition(decision.NumberOfOptimizedTransitions - 1);
                    }
                }
                foreach (Transition transition_1 in optimizedTransitions)
                {
                    decision.AddOptimizedTransition(transition_1);
                }
            }
            return removedPaths;
        }

        private static void IdentifyTailCalls(ATN atn)
        {
            foreach (ATNState state in atn.states)
            {
                foreach (Transition transition in state.transitions)
                {
                    if (!(transition is RuleTransition))
                    {
                        continue;
                    }
                    RuleTransition ruleTransition = (RuleTransition)transition;
                    ruleTransition.tailCall = TestTailCall(atn, ruleTransition, false);
                    ruleTransition.optimizedTailCall = TestTailCall(atn, ruleTransition, true);
                }
                if (!state.IsOptimized)
                {
                    continue;
                }
                foreach (Transition transition_1 in state.optimizedTransitions)
                {
                    if (!(transition_1 is RuleTransition))
                    {
                        continue;
                    }
                    RuleTransition ruleTransition = (RuleTransition)transition_1;
                    ruleTransition.tailCall = TestTailCall(atn, ruleTransition, false);
                    ruleTransition.optimizedTailCall = TestTailCall(atn, ruleTransition, true);
                }
            }
        }

        private static bool TestTailCall(ATN atn, RuleTransition transition, bool optimizedPath)
        {
            if (!optimizedPath && transition.tailCall)
            {
                return true;
            }
            if (optimizedPath && transition.optimizedTailCall)
            {
                return true;
            }
            BitSet reachable = new BitSet(atn.states.Count);
            Stack<ATNState> worklist = new Stack<ATNState>();
            worklist.Push(transition.followState);
            while (worklist.Count > 0)
            {
                ATNState state = worklist.Pop();
                if (reachable.Get(state.stateNumber))
                {
                    continue;
                }
                if (state is RuleStopState)
                {
                    continue;
                }
                if (!state.OnlyHasEpsilonTransitions)
                {
                    return false;
                }
                IList<Transition> transitions = optimizedPath ? state.optimizedTransitions : state.transitions;
                foreach (Transition t in transitions)
                {
                    if (t.TransitionType != TransitionType.Epsilon)
                    {
                        return false;
                    }
                    worklist.Push(t.target);
                }
            }
            return true;
        }

        protected internal static int ToInt(char c)
        {
            return c;
        }

        protected internal static int ToInt32(char[] data, int offset)
        {
            return (int)data[offset] | ((int)data[offset + 1] << 16);
        }

        protected internal static long ToLong(char[] data, int offset)
        {
            long lowOrder = ToInt32(data, offset) & unchecked((long)(0x00000000FFFFFFFFL));
            return lowOrder | ((long)ToInt32(data, offset + 2) << 32);
        }

        protected internal static Guid ToUUID(char[] data, int offset)
        {
            int a = ToInt32(data, offset + 4 + 2);
            short b = (short)data[offset + 4 + 1];
            short c = (short)data[offset + 4];
            byte[] d = BitConverter.GetBytes(ToLong(data, offset));
            Array.Reverse(d);

            return new Guid(a, b, c, d);
        }

<<<<<<< HEAD
        [return: NotNull]
        protected internal virtual Transition EdgeFactory(ATN atn, TransitionType type, int src, int trg, int arg1, int arg2, int arg3, IList<IntervalSet> sets)
=======
        [NotNull]
        protected internal virtual Transition EdgeFactory([NotNull] ATN atn, TransitionType type, int src, int trg, int arg1, int arg2, int arg3, IList<IntervalSet> sets)
>>>>>>> 94857db3
        {
            ATNState target = atn.states[trg];
            switch (type)
            {
                case TransitionType.Epsilon:
                {
                    return new EpsilonTransition(target);
                }

                case TransitionType.Range:
                {
                    if (arg3 != 0)
                    {
                        return new RangeTransition(target, TokenConstants.Eof, arg2);
                    }
                    else
                    {
                        return new RangeTransition(target, arg1, arg2);
                    }
                }

                case TransitionType.Rule:
                {
                    RuleTransition rt = new RuleTransition((RuleStartState)atn.states[arg1], arg2, arg3, target);
                    return rt;
                }

                case TransitionType.Predicate:
                {
                    PredicateTransition pt = new PredicateTransition(target, arg1, arg2, arg3 != 0);
                    return pt;
                }

                case TransitionType.Precedence:
                {
                    return new PrecedencePredicateTransition(target, arg1);
                }

                case TransitionType.Atom:
                {
                    if (arg3 != 0)
                    {
                        return new AtomTransition(target, TokenConstants.Eof);
                    }
                    else
                    {
                        return new AtomTransition(target, arg1);
                    }
                }

                case TransitionType.Action:
                {
                    ActionTransition a = new ActionTransition(target, arg1, arg2, arg3 != 0);
                    return a;
                }

                case TransitionType.Set:
                {
                    return new SetTransition(target, sets[arg1]);
                }

                case TransitionType.NotSet:
                {
                    return new NotSetTransition(target, sets[arg1]);
                }

                case TransitionType.Wildcard:
                {
                    return new WildcardTransition(target);
                }
            }
            throw new ArgumentException("The specified transition type is not valid.");
        }

        protected internal virtual ATNState StateFactory(StateType type, int ruleIndex)
        {
            ATNState s;
            switch (type)
            {
                case StateType.InvalidType:
                {
                    return null;
                }

                case StateType.Basic:
                {
                    s = new BasicState();
                    break;
                }

                case StateType.RuleStart:
                {
                    s = new RuleStartState();
                    break;
                }

                case StateType.BlockStart:
                {
                    s = new BasicBlockStartState();
                    break;
                }

                case StateType.PlusBlockStart:
                {
                    s = new PlusBlockStartState();
                    break;
                }

                case StateType.StarBlockStart:
                {
                    s = new StarBlockStartState();
                    break;
                }

                case StateType.TokenStart:
                {
                    s = new TokensStartState();
                    break;
                }

                case StateType.RuleStop:
                {
                    s = new RuleStopState();
                    break;
                }

                case StateType.BlockEnd:
                {
                    s = new BlockEndState();
                    break;
                }

                case StateType.StarLoopBack:
                {
                    s = new StarLoopbackState();
                    break;
                }

                case StateType.StarLoopEntry:
                {
                    s = new StarLoopEntryState();
                    break;
                }

                case StateType.PlusLoopBack:
                {
                    s = new PlusLoopbackState();
                    break;
                }

                case StateType.LoopEnd:
                {
                    s = new LoopEndState();
                    break;
                }

                default:
                {
                    string message = string.Format(CultureInfo.CurrentCulture, "The specified state type {0} is not valid.", type);
                    throw new ArgumentException(message);
                }
            }
            s.ruleIndex = ruleIndex;
            return s;
        }

        protected internal virtual ILexerAction LexerActionFactory(LexerActionType type, int data1, int data2)
        {
            switch (type)
            {
                case LexerActionType.Channel:
                {
                    return new LexerChannelAction(data1);
                }

                case LexerActionType.Custom:
                {
                    return new LexerCustomAction(data1, data2);
                }

                case LexerActionType.Mode:
                {
                    return new LexerModeAction(data1);
                }

                case LexerActionType.More:
                {
                    return LexerMoreAction.Instance;
                }

                case LexerActionType.PopMode:
                {
                    return LexerPopModeAction.Instance;
                }

                case LexerActionType.PushMode:
                {
                    return new LexerPushModeAction(data1);
                }

                case LexerActionType.Skip:
                {
                    return LexerSkipAction.Instance;
                }

                case LexerActionType.Type:
                {
                    return new LexerTypeAction(data1);
                }

                default:
                {
                    string message = string.Format(CultureInfo.CurrentCulture, "The specified lexer action type {0} is not valid.", type);
                    throw new ArgumentException(message);
                }
            }
        }
    }
}<|MERGE_RESOLUTION|>--- conflicted
+++ resolved
@@ -1,14 +1,6 @@
 // Copyright (c) Terence Parr, Sam Harwell. All Rights Reserved.
 // Licensed under the BSD License. See LICENSE.txt in the project root for license information.
 
-<<<<<<< HEAD
-=======
-/*
- * Copyright (c) 2012 The ANTLR Project. All rights reserved.
- * Use of this file is governed by the BSD-3-Clause license that
- * can be found in the LICENSE.txt file in the project root.
- */
->>>>>>> 94857db3
 using System;
 using System.Collections.Generic;
 using System.Globalization;
@@ -22,19 +14,7 @@
     /// <author>Sam Harwell</author>
     public class ATNDeserializer
     {
-<<<<<<< HEAD
         public static readonly int SerializedVersion = 3;
-=======
-        public static readonly int SerializedVersion;
-
-        static ATNDeserializer()
-        {
-		/* This value should never change. Updates following this version are
-		 * reflected as change in the unique ID SERIALIZED_UUID.
-		 */
-            SerializedVersion = 3;
-        }
->>>>>>> 94857db3
 
         /// <summary>This is the earliest supported serialized UUID.</summary>
         private static readonly Guid BaseSerializedUuid;
@@ -59,19 +39,11 @@
 
         static ATNDeserializer()
         {
-<<<<<<< HEAD
             /* WARNING: DO NOT MERGE THESE LINES. If UUIDs differ during a merge,
-            * resolve the conflict by generating a new ID!
-            */
+             * resolve the conflict by generating a new ID!
+             */
             BaseSerializedUuid = new Guid("E4178468-DF95-44D0-AD87-F22A5D5FB6D3");
             AddedLexerActions = new Guid("AB35191A-1603-487E-B75A-479B831EAF6D");
-=======
-		/* WARNING: DO NOT MERGE THESE LINES. If UUIDs differ during a merge,
-		 * resolve the conflict by generating a new ID!
-		 */
-            BaseSerializedUuid = Guid.FromString("E4178468-DF95-44D0-AD87-F22A5D5FB6D3");
-            AddedLexerActions = Guid.FromString("AB35191A-1603-487E-B75A-479B831EAF6D");
->>>>>>> 94857db3
             SupportedUuids = new List<Guid>();
             SupportedUuids.Add(BaseSerializedUuid);
             SupportedUuids.Add(AddedLexerActions);
@@ -620,10 +592,10 @@
                 {
                     continue;
                 }
-			/* We analyze the ATN to determine if this ATN decision state is the
-			 * decision for the closure block that determines whether a
-			 * precedence rule should continue or complete.
-			 */
+                /* We analyze the ATN to determine if this ATN decision state is the
+                 * decision for the closure block that determines whether a
+                 * precedence rule should continue or complete.
+                 */
                 if (atn.ruleToStartState[state.ruleIndex].isPrecedenceRule)
                 {
                     ATNState maybeLoopEndState = state.Transition(state.NumberOfTransitions - 1).target;
@@ -1147,13 +1119,8 @@
             return new Guid(a, b, c, d);
         }
 
-<<<<<<< HEAD
         [return: NotNull]
-        protected internal virtual Transition EdgeFactory(ATN atn, TransitionType type, int src, int trg, int arg1, int arg2, int arg3, IList<IntervalSet> sets)
-=======
-        [NotNull]
         protected internal virtual Transition EdgeFactory([NotNull] ATN atn, TransitionType type, int src, int trg, int arg1, int arg2, int arg3, IList<IntervalSet> sets)
->>>>>>> 94857db3
         {
             ATNState target = atn.states[trg];
             switch (type)
