--- conflicted
+++ resolved
@@ -90,7 +90,6 @@
         /// </remarks>
         public abstract bool Eval<Symbol, ATNInterpreter>(Recognizer<Symbol, ATNInterpreter> parser, RuleContext outerContext)
             where ATNInterpreter : ATNSimulator;
-
         /// <summary>Evaluate the precedence predicates for the context and reduce the result.</summary>
         /// <remarks>Evaluate the precedence predicates for the context and reduce the result.</remarks>
         /// <param name="parser">The parser instance.</param>
@@ -311,17 +310,13 @@
                 return MurmurHash.HashCode(opnds, typeof(SemanticContext.AND).GetHashCode());
             }
 
-<<<<<<< HEAD
-            public override bool Eval<Symbol, ATNInterpreter>(Recognizer<Symbol, ATNInterpreter> parser, RuleContext outerContext)
-=======
             /// <summary>
             /// <inheritDoc></inheritDoc>
             /// <p>
             /// The evaluation of predicates by this context is short-circuiting, but
             /// unordered.</p>
             /// </summary>
-            public override bool Eval<_T0>(Recognizer<_T0> parser, RuleContext outerContext)
->>>>>>> 5b9c45fb
+            public override bool Eval<Symbol, ATNInterpreter>(Recognizer<Symbol, ATNInterpreter> parser, RuleContext outerContext)
             {
                 foreach (SemanticContext opnd in opnds)
                 {
@@ -439,17 +434,13 @@
                 return MurmurHash.HashCode(opnds, typeof(SemanticContext.OR).GetHashCode());
             }
 
-<<<<<<< HEAD
-            public override bool Eval<Symbol, ATNInterpreter>(Recognizer<Symbol, ATNInterpreter> parser, RuleContext outerContext)
-=======
             /// <summary>
             /// <inheritDoc></inheritDoc>
             /// <p>
             /// The evaluation of predicates by this context is short-circuiting, but
             /// unordered.</p>
             /// </summary>
-            public override bool Eval<_T0>(Recognizer<_T0> parser, RuleContext outerContext)
->>>>>>> 5b9c45fb
+            public override bool Eval<Symbol, ATNInterpreter>(Recognizer<Symbol, ATNInterpreter> parser, RuleContext outerContext)
             {
                 foreach (SemanticContext opnd in opnds)
                 {
