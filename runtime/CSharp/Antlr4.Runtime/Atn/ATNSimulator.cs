/*
 * [The "BSD license"]
 *  Copyright (c) 2013 Terence Parr
 *  Copyright (c) 2013 Sam Harwell
 *  All rights reserved.
 *
 *  Redistribution and use in source and binary forms, with or without
 *  modification, are permitted provided that the following conditions
 *  are met:
 *
 *  1. Redistributions of source code must retain the above copyright
 *     notice, this list of conditions and the following disclaimer.
 *  2. Redistributions in binary form must reproduce the above copyright
 *     notice, this list of conditions and the following disclaimer in the
 *     documentation and/or other materials provided with the distribution.
 *  3. The name of the author may not be used to endorse or promote products
 *     derived from this software without specific prior written permission.
 *
 *  THIS SOFTWARE IS PROVIDED BY THE AUTHOR ``AS IS'' AND ANY EXPRESS OR
 *  IMPLIED WARRANTIES, INCLUDING, BUT NOT LIMITED TO, THE IMPLIED WARRANTIES
 *  OF MERCHANTABILITY AND FITNESS FOR A PARTICULAR PURPOSE ARE DISCLAIMED.
 *  IN NO EVENT SHALL THE AUTHOR BE LIABLE FOR ANY DIRECT, INDIRECT,
 *  INCIDENTAL, SPECIAL, EXEMPLARY, OR CONSEQUENTIAL DAMAGES (INCLUDING, BUT
 *  NOT LIMITED TO, PROCUREMENT OF SUBSTITUTE GOODS OR SERVICES; LOSS OF USE,
 *  DATA, OR PROFITS; OR BUSINESS INTERRUPTION) HOWEVER CAUSED AND ON ANY
 *  THEORY OF LIABILITY, WHETHER IN CONTRACT, STRICT LIABILITY, OR TORT
 *  (INCLUDING NEGLIGENCE OR OTHERWISE) ARISING IN ANY WAY OUT OF THE USE OF
 *  THIS SOFTWARE, EVEN IF ADVISED OF THE POSSIBILITY OF SUCH DAMAGE.
 */
using System;
using System.Collections.Generic;
using Antlr4.Runtime.Atn;
using Antlr4.Runtime.Dfa;
using Antlr4.Runtime.Misc;
using Sharpen;

namespace Antlr4.Runtime.Atn
{
    public abstract class ATNSimulator
    {
<<<<<<< HEAD
        public static readonly int SerializedVersion = 3;

        public static readonly Guid SerializedUuid = new Guid("E4178468-DF95-44D0-AD87-F22A5D5FB6D3");
=======
        [System.ObsoleteAttribute(@"Use ATNDeserializer.SerializedVersion instead.")]
        [Obsolete]
        public static readonly int SerializedVersion;

        static ATNSimulator()
        {
            SerializedVersion = ATNDeserializer.SerializedVersion;
        }

        /// <summary>This is the current serialized UUID.</summary>
        /// <remarks>This is the current serialized UUID.</remarks>
        [System.ObsoleteAttribute(@"Use ATNDeserializer.CheckCondition(bool) instead.")]
        [Obsolete]
        public static readonly UUID SerializedUuid;

        static ATNSimulator()
        {
            SerializedUuid = ATNDeserializer.SerializedUuid;
        }
>>>>>>> 5b9c45fb

        public const char RuleVariantDelimiter = '$';

        public const string RuleLfVariantMarker = "$lf$";

        public const string RuleNolfVariantMarker = "$nolf$";

        /// <summary>Must distinguish between missing edge and edge we know leads nowhere</summary>
        [NotNull]
        public static readonly DFAState Error =
            new DFAState(new ATNConfigSet(), 0, 0)
            {
                stateNumber = int.MaxValue
            };

        [NotNull]
        public readonly ATN atn;

        public ATNSimulator(ATN atn)
        {
            this.atn = atn;
        }

        public abstract void Reset();

        [Obsolete]
        [System.ObsoleteAttribute(@"Use ATNDeserializer.Deserialize(char[]) instead.")]
        public static ATN Deserialize(char[] data)
        {
<<<<<<< HEAD
            return Deserialize(data, true);
        }

        public static ATN Deserialize(char[] data, bool optimize)
        {
            data = (char[])data.Clone();
            // don't adjust the first value since that's the version number
            for (int i = 1; i < data.Length; i++)
            {
                data[i] = (char)(data[i] - 2);
            }
            int p = 0;
            int version = ToInt(data[p++]);
            if (version != SerializedVersion)
            {
                string reason = string.Format(CultureInfo.CurrentCulture, "Could not deserialize ATN with version {0} (expected {1}).", version, SerializedVersion);
                throw new NotSupportedException(reason);
            }
            Guid uuid = ToUUID(data, p);
            p += 8;
            if (!uuid.Equals(SerializedUuid))
            {
                string reason = string.Format(CultureInfo.CurrentCulture, "Could not deserialize ATN with UUID {0} (expected {1}).", uuid, SerializedUuid);
                throw new NotSupportedException(reason);
            }
            ATNType grammarType = (ATNType)ToInt(data[p++]);
            int maxTokenType = ToInt(data[p++]);
            ATN atn = new ATN(grammarType, maxTokenType);
            //
            // STATES
            //
            IList<Tuple<LoopEndState, int>> loopBackStateNumbers = new List<Tuple<LoopEndState, int>>();
            IList<Tuple<BlockStartState, int>> endStateNumbers = new List<Tuple<BlockStartState, int>>();
            int nstates = ToInt(data[p++]);
            for (int i_1 = 0; i_1 < nstates; i_1++)
            {
                StateType stype = (StateType)ToInt(data[p++]);
                // ignore bad type of states
                if (stype == StateType.InvalidType)
                {
                    atn.AddState(null);
                    continue;
                }
                int ruleIndex = ToInt(data[p++]);
                if (ruleIndex == char.MaxValue)
                {
                    ruleIndex = -1;
                }
                ATNState s = StateFactory(stype, ruleIndex);
                if (stype == StateType.LoopEnd)
                {
                    // special case
                    int loopBackStateNumber = ToInt(data[p++]);
                    loopBackStateNumbers.Add(Tuple.Create((LoopEndState)s, loopBackStateNumber));
                }
                else
                {
                    if (s is BlockStartState)
                    {
                        int endStateNumber = ToInt(data[p++]);
                        endStateNumbers.Add(Tuple.Create((BlockStartState)s, endStateNumber));
                    }
                }
                atn.AddState(s);
            }
            // delay the assignment of loop back and end states until we know all the state instances have been initialized
            foreach (Tuple<LoopEndState, int> pair in loopBackStateNumbers)
            {
                pair.Item1.loopBackState = atn.states[pair.Item2];
            }
            foreach (Tuple<BlockStartState, int> pair_1 in endStateNumbers)
            {
                pair_1.Item1.endState = (BlockEndState)atn.states[pair_1.Item2];
            }
            int numNonGreedyStates = ToInt(data[p++]);
            for (int i_2 = 0; i_2 < numNonGreedyStates; i_2++)
            {
                int stateNumber = ToInt(data[p++]);
                ((DecisionState)atn.states[stateNumber]).nonGreedy = true;
            }
            int numSllDecisions = ToInt(data[p++]);
            for (int i_3 = 0; i_3 < numSllDecisions; i_3++)
            {
                int stateNumber = ToInt(data[p++]);
                ((DecisionState)atn.states[stateNumber]).sll = true;
            }
            int numPrecedenceStates = ToInt(data[p++]);
            for (int i_4 = 0; i_4 < numPrecedenceStates; i_4++)
            {
                int stateNumber = ToInt(data[p++]);
                ((RuleStartState)atn.states[stateNumber]).isPrecedenceRule = true;
            }
            //
            // RULES
            //
            int nrules = ToInt(data[p++]);
            if (atn.grammarType == ATNType.Lexer)
            {
                atn.ruleToTokenType = new int[nrules];
                atn.ruleToActionIndex = new int[nrules];
            }
            atn.ruleToStartState = new RuleStartState[nrules];
            for (int i_5 = 0; i_5 < nrules; i_5++)
            {
                int s = ToInt(data[p++]);
                RuleStartState startState = (RuleStartState)atn.states[s];
                startState.leftFactored = ToInt(data[p++]) != 0;
                atn.ruleToStartState[i_5] = startState;
                if (atn.grammarType == ATNType.Lexer)
                {
                    int tokenType = ToInt(data[p++]);
                    if (tokenType == unchecked((int)(0xFFFF)))
                    {
                        tokenType = TokenConstants.Eof;
                    }
                    atn.ruleToTokenType[i_5] = tokenType;
                    int actionIndex = ToInt(data[p++]);
                    if (actionIndex == unchecked((int)(0xFFFF)))
                    {
                        actionIndex = -1;
                    }
                    atn.ruleToActionIndex[i_5] = actionIndex;
                }
            }
            atn.ruleToStopState = new RuleStopState[nrules];
            foreach (ATNState state in atn.states)
            {
                if (!(state is RuleStopState))
                {
                    continue;
                }
                RuleStopState stopState = (RuleStopState)state;
                atn.ruleToStopState[state.ruleIndex] = stopState;
                atn.ruleToStartState[state.ruleIndex].stopState = stopState;
            }
            //
            // MODES
            //
            int nmodes = ToInt(data[p++]);
            for (int i_6 = 0; i_6 < nmodes; i_6++)
            {
                int s = ToInt(data[p++]);
                atn.modeToStartState.Add((TokensStartState)atn.states[s]);
            }
            atn.modeToDFA = new DFA[nmodes];
            for (int i_7 = 0; i_7 < nmodes; i_7++)
            {
                atn.modeToDFA[i_7] = new DFA(atn.modeToStartState[i_7]);
            }
            //
            // SETS
            //
            IList<IntervalSet> sets = new List<IntervalSet>();
            int nsets = ToInt(data[p++]);
            for (int i_8 = 0; i_8 < nsets; i_8++)
            {
                int nintervals = ToInt(data[p]);
                p++;
                IntervalSet set = new IntervalSet();
                sets.Add(set);
                bool containsEof = ToInt(data[p++]) != 0;
                if (containsEof)
                {
                    set.Add(-1);
                }
                for (int j = 0; j < nintervals; j++)
                {
                    set.Add(ToInt(data[p]), ToInt(data[p + 1]));
                    p += 2;
                }
            }
            //
            // EDGES
            //
            int nedges = ToInt(data[p++]);
            for (int i_9 = 0; i_9 < nedges; i_9++)
            {
                int src = ToInt(data[p]);
                int trg = ToInt(data[p + 1]);
                TransitionType ttype = (TransitionType)ToInt(data[p + 2]);
                int arg1 = ToInt(data[p + 3]);
                int arg2 = ToInt(data[p + 4]);
                int arg3 = ToInt(data[p + 5]);
                Transition trans = EdgeFactory(atn, ttype, src, trg, arg1, arg2, arg3, sets);
                //			System.out.println("EDGE "+trans.getClass().getSimpleName()+" "+
                //							   src+"->"+trg+
                //					   " "+Transition.serializationNames[ttype]+
                //					   " "+arg1+","+arg2+","+arg3);
                ATNState srcState = atn.states[src];
                srcState.AddTransition(trans);
                p += 6;
            }
            // edges for rule stop states can be derived, so they aren't serialized
            foreach (ATNState state_1 in atn.states)
            {
                bool returningToLeftFactored = state_1.ruleIndex >= 0 && atn.ruleToStartState[state_1.ruleIndex].leftFactored;
                for (int i_10 = 0; i_10 < state_1.NumberOfTransitions; i_10++)
                {
                    Transition t = state_1.Transition(i_10);
                    if (!(t is RuleTransition))
                    {
                        continue;
                    }
                    RuleTransition ruleTransition = (RuleTransition)t;
                    bool returningFromLeftFactored = atn.ruleToStartState[ruleTransition.target.ruleIndex].leftFactored;
                    if (!returningFromLeftFactored && returningToLeftFactored)
                    {
                        continue;
                    }
                    atn.ruleToStopState[ruleTransition.target.ruleIndex].AddTransition(new EpsilonTransition(ruleTransition.followState));
                }
            }
            foreach (ATNState state_2 in atn.states)
            {
                if (state_2 is BlockStartState)
                {
                    // we need to know the end state to set its start state
                    if (((BlockStartState)state_2).endState == null)
                    {
                        throw new InvalidOperationException();
                    }
                    // block end states can only be associated to a single block start state
                    if (((BlockStartState)state_2).endState.startState != null)
                    {
                        throw new InvalidOperationException();
                    }
                    ((BlockStartState)state_2).endState.startState = (BlockStartState)state_2;
                }
                if (state_2 is PlusLoopbackState)
                {
                    PlusLoopbackState loopbackState = (PlusLoopbackState)state_2;
                    for (int i_10 = 0; i_10 < loopbackState.NumberOfTransitions; i_10++)
                    {
                        ATNState target = loopbackState.Transition(i_10).target;
                        if (target is PlusBlockStartState)
                        {
                            ((PlusBlockStartState)target).loopBackState = loopbackState;
                        }
                    }
                }
                else
                {
                    if (state_2 is StarLoopbackState)
                    {
                        StarLoopbackState loopbackState = (StarLoopbackState)state_2;
                        for (int i_10 = 0; i_10 < loopbackState.NumberOfTransitions; i_10++)
                        {
                            ATNState target = loopbackState.Transition(i_10).target;
                            if (target is StarLoopEntryState)
                            {
                                ((StarLoopEntryState)target).loopBackState = loopbackState;
                            }
                        }
                    }
                }
            }
            //
            // DECISIONS
            //
            int ndecisions = ToInt(data[p++]);
            for (int i_11 = 1; i_11 <= ndecisions; i_11++)
            {
                int s = ToInt(data[p++]);
                DecisionState decState = (DecisionState)atn.states[s];
                atn.decisionToState.Add(decState);
                decState.decision = i_11 - 1;
            }
            atn.decisionToDFA = new DFA[ndecisions];
            for (int i_12 = 0; i_12 < ndecisions; i_12++)
            {
                atn.decisionToDFA[i_12] = new DFA(atn.decisionToState[i_12], i_12);
            }
            if (optimize)
            {
                while (true)
                {
                    int optimizationCount = 0;
                    optimizationCount += InlineSetRules(atn);
                    optimizationCount += CombineChainedEpsilons(atn);
                    bool preserveOrder = atn.grammarType == ATNType.Lexer;
                    optimizationCount += OptimizeSets(atn, preserveOrder);
                    if (optimizationCount == 0)
                    {
                        break;
                    }
                }
            }
            IdentifyTailCalls(atn);
            VerifyATN(atn);
            return atn;
        }

        private static void VerifyATN(ATN atn)
        {
            // verify assumptions
            foreach (ATNState state in atn.states)
            {
                if (state == null)
                {
                    continue;
                }
                CheckCondition(state.OnlyHasEpsilonTransitions || state.NumberOfTransitions <= 1);
                if (state is PlusBlockStartState)
                {
                    CheckCondition(((PlusBlockStartState)state).loopBackState != null);
                }
                if (state is StarLoopEntryState)
                {
                    StarLoopEntryState starLoopEntryState = (StarLoopEntryState)state;
                    CheckCondition(starLoopEntryState.loopBackState != null);
                    CheckCondition(starLoopEntryState.NumberOfTransitions == 2);
                    if (starLoopEntryState.Transition(0).target is StarBlockStartState)
                    {
                        CheckCondition(starLoopEntryState.Transition(1).target is LoopEndState);
                        CheckCondition(!starLoopEntryState.nonGreedy);
                    }
                    else
                    {
                        if (starLoopEntryState.Transition(0).target is LoopEndState)
                        {
                            CheckCondition(starLoopEntryState.Transition(1).target is StarBlockStartState);
                            CheckCondition(starLoopEntryState.nonGreedy);
                        }
                        else
                        {
                            throw new InvalidOperationException();
                        }
                    }
                }
                if (state is StarLoopbackState)
                {
                    CheckCondition(state.NumberOfTransitions == 1);
                    CheckCondition(state.Transition(0).target is StarLoopEntryState);
                }
                if (state is LoopEndState)
                {
                    CheckCondition(((LoopEndState)state).loopBackState != null);
                }
                if (state is RuleStartState)
                {
                    CheckCondition(((RuleStartState)state).stopState != null);
                }
                if (state is BlockStartState)
                {
                    CheckCondition(((BlockStartState)state).endState != null);
                }
                if (state is BlockEndState)
                {
                    CheckCondition(((BlockEndState)state).startState != null);
                }
                if (state is DecisionState)
                {
                    DecisionState decisionState = (DecisionState)state;
                    CheckCondition(decisionState.NumberOfTransitions <= 1 || decisionState.decision >= 0);
                }
                else
                {
                    CheckCondition(state.NumberOfTransitions <= 1 || state is RuleStopState);
                }
            }
=======
            return new ATNDeserializer().Deserialize(data);
>>>>>>> 5b9c45fb
        }

        [Obsolete]
        [System.ObsoleteAttribute(@"Use ATNDeserializer.CheckCondition(bool) instead.")]
        public static void CheckCondition(bool condition)
        {
            new ATNDeserializer().CheckCondition(condition);
        }

        [Obsolete]
        [System.ObsoleteAttribute(@"Use ATNDeserializer.CheckCondition(bool, string) instead.")]
        public static void CheckCondition(bool condition, string message)
        {
<<<<<<< HEAD
            if (!condition)
            {
                throw new InvalidOperationException(message);
            }
        }

        private static int InlineSetRules(ATN atn)
        {
            int inlinedCalls = 0;
            Transition[] ruleToInlineTransition = new Transition[atn.ruleToStartState.Length];
            for (int i = 0; i < atn.ruleToStartState.Length; i++)
            {
                RuleStartState startState = atn.ruleToStartState[i];
                ATNState middleState = startState;
                while (middleState.OnlyHasEpsilonTransitions && middleState.NumberOfOptimizedTransitions == 1 && middleState.GetOptimizedTransition(0).TransitionType == TransitionType.Epsilon)
                {
                    middleState = middleState.GetOptimizedTransition(0).target;
                }
                if (middleState.NumberOfOptimizedTransitions != 1)
                {
                    continue;
                }
                Transition matchTransition = middleState.GetOptimizedTransition(0);
                ATNState matchTarget = matchTransition.target;
                if (matchTransition.IsEpsilon || !matchTarget.OnlyHasEpsilonTransitions || matchTarget.NumberOfOptimizedTransitions != 1 || !(matchTarget.GetOptimizedTransition(0).target is RuleStopState))
                {
                    continue;
                }
                switch (matchTransition.TransitionType)
                {
                    case TransitionType.Atom:
                    case TransitionType.Range:
                    case TransitionType.Set:
                    {
                        ruleToInlineTransition[i] = matchTransition;
                        break;
                    }

                    case TransitionType.NotSet:
                    case TransitionType.Wildcard:
                    {
                        // not implemented yet
                        continue;
                    }

                    default:
                    {
                        continue;
                    }
                }
            }
            for (int stateNumber = 0; stateNumber < atn.states.Count; stateNumber++)
            {
                ATNState state = atn.states[stateNumber];
                if (state.ruleIndex < 0)
                {
                    continue;
                }
                IList<Transition> optimizedTransitions = null;
                for (int i_1 = 0; i_1 < state.NumberOfOptimizedTransitions; i_1++)
                {
                    Transition transition = state.GetOptimizedTransition(i_1);
                    if (!(transition is RuleTransition))
                    {
                        if (optimizedTransitions != null)
                        {
                            optimizedTransitions.Add(transition);
                        }
                        continue;
                    }
                    RuleTransition ruleTransition = (RuleTransition)transition;
                    Transition effective = ruleToInlineTransition[ruleTransition.target.ruleIndex];
                    if (effective == null)
                    {
                        if (optimizedTransitions != null)
                        {
                            optimizedTransitions.Add(transition);
                        }
                        continue;
                    }
                    if (optimizedTransitions == null)
                    {
                        optimizedTransitions = new List<Transition>();
                        for (int j = 0; j < i_1; j++)
                        {
                            optimizedTransitions.Add(state.GetOptimizedTransition(i_1));
                        }
                    }
                    inlinedCalls++;
                    ATNState target = ruleTransition.followState;
                    ATNState intermediateState = new BasicState();
                    intermediateState.SetRuleIndex(target.ruleIndex);
                    atn.AddState(intermediateState);
                    optimizedTransitions.Add(new EpsilonTransition(intermediateState));
                    switch (effective.TransitionType)
                    {
                        case TransitionType.Atom:
                        {
                            intermediateState.AddTransition(new AtomTransition(target, ((AtomTransition)effective).label));
                            break;
                        }

                        case TransitionType.Range:
                        {
                            intermediateState.AddTransition(new RangeTransition(target, ((RangeTransition)effective).from, ((RangeTransition)effective).to));
                            break;
                        }

                        case TransitionType.Set:
                        {
                            intermediateState.AddTransition(new SetTransition(target, effective.Label));
                            break;
                        }

                        default:
                        {
                            throw new NotSupportedException();
                        }
                    }
                }
                if (optimizedTransitions != null)
                {
                    if (state.IsOptimized)
                    {
                        while (state.NumberOfOptimizedTransitions > 0)
                        {
                            state.RemoveOptimizedTransition(state.NumberOfOptimizedTransitions - 1);
                        }
                    }
                    foreach (Transition transition in optimizedTransitions)
                    {
                        state.AddOptimizedTransition(transition);
                    }
                }
            }
            return inlinedCalls;
        }

        private static int CombineChainedEpsilons(ATN atn)
        {
            int removedEdges = 0;
            foreach (ATNState state in atn.states)
            {
                if (!state.OnlyHasEpsilonTransitions || state is RuleStopState)
                {
                    continue;
                }
                IList<Transition> optimizedTransitions = null;
                for (int i = 0; i < state.NumberOfOptimizedTransitions; i++)
                {
                    Transition transition = state.GetOptimizedTransition(i);
                    ATNState intermediate = transition.target;
                    if (transition.TransitionType != TransitionType.Epsilon || intermediate.StateType != StateType.Basic || !intermediate.OnlyHasEpsilonTransitions)
                    {
                        if (optimizedTransitions != null)
                        {
                            optimizedTransitions.Add(transition);
                        }
                        goto nextTransition_continue;
                    }
                    for (int j = 0; j < intermediate.NumberOfOptimizedTransitions; j++)
                    {
                        if (intermediate.GetOptimizedTransition(j).TransitionType != TransitionType.Epsilon)
                        {
                            if (optimizedTransitions != null)
                            {
                                optimizedTransitions.Add(transition);
                            }
                            goto nextTransition_continue;
                        }
                    }
                    removedEdges++;
                    if (optimizedTransitions == null)
                    {
                        optimizedTransitions = new List<Transition>();
                        for (int j_1 = 0; j_1 < i; j_1++)
                        {
                            optimizedTransitions.Add(state.GetOptimizedTransition(j_1));
                        }
                    }
                    for (int j_2 = 0; j_2 < intermediate.NumberOfOptimizedTransitions; j_2++)
                    {
                        ATNState target = intermediate.GetOptimizedTransition(j_2).target;
                        optimizedTransitions.Add(new EpsilonTransition(target));
                    }
nextTransition_continue: ;
                }

                if (optimizedTransitions != null)
                {
                    if (state.IsOptimized)
                    {
                        while (state.NumberOfOptimizedTransitions > 0)
                        {
                            state.RemoveOptimizedTransition(state.NumberOfOptimizedTransitions - 1);
                        }
                    }
                    foreach (Transition transition in optimizedTransitions)
                    {
                        state.AddOptimizedTransition(transition);
                    }
                }
            }

            return removedEdges;
        }

        private static int OptimizeSets(ATN atn, bool preserveOrder)
        {
            if (preserveOrder)
            {
                // this optimization currently doesn't preserve edge order.
                return 0;
            }
            int removedPaths = 0;
            IList<DecisionState> decisions = atn.decisionToState;
            foreach (DecisionState decision in decisions)
            {
                IntervalSet setTransitions = new IntervalSet();
                for (int i = 0; i < decision.NumberOfOptimizedTransitions; i++)
                {
                    Transition epsTransition = decision.GetOptimizedTransition(i);
                    if (!(epsTransition is EpsilonTransition))
                    {
                        continue;
                    }
                    if (epsTransition.target.NumberOfOptimizedTransitions != 1)
                    {
                        continue;
                    }
                    Transition transition = epsTransition.target.GetOptimizedTransition(0);
                    if (!(transition.target is BlockEndState))
                    {
                        continue;
                    }
                    if (transition is NotSetTransition)
                    {
                        // TODO: not yet implemented
                        continue;
                    }
                    if (transition is AtomTransition || transition is RangeTransition || transition is SetTransition)
                    {
                        setTransitions.Add(i);
                    }
                }
                if (setTransitions.Size() <= 1)
                {
                    continue;
                }
                IList<Transition> optimizedTransitions = new List<Transition>();
                for (int i_1 = 0; i_1 < decision.NumberOfOptimizedTransitions; i_1++)
                {
                    if (!setTransitions.Contains(i_1))
                    {
                        optimizedTransitions.Add(decision.GetOptimizedTransition(i_1));
                    }
                }
                ATNState blockEndState = decision.GetOptimizedTransition(setTransitions.GetMinElement()).target.GetOptimizedTransition(0).target;
                IntervalSet matchSet = new IntervalSet();
                for (int i_2 = 0; i_2 < setTransitions.GetIntervals().Count; i_2++)
                {
                    Interval interval = setTransitions.GetIntervals()[i_2];
                    for (int j = interval.a; j <= interval.b; j++)
                    {
                        Transition matchTransition = decision.GetOptimizedTransition(j).target.GetOptimizedTransition(0);
                        if (matchTransition is NotSetTransition)
                        {
                            throw new NotSupportedException("Not yet implemented.");
                        }
                        else
                        {
                            matchSet.AddAll(matchTransition.Label);
                        }
                    }
                }
                Transition newTransition;
                if (matchSet.GetIntervals().Count == 1)
                {
                    if (matchSet.Size() == 1)
                    {
                        newTransition = new AtomTransition(blockEndState, matchSet.GetMinElement());
                    }
                    else
                    {
                        Interval matchInterval = matchSet.GetIntervals()[0];
                        newTransition = new RangeTransition(blockEndState, matchInterval.a, matchInterval.b);
                    }
                }
                else
                {
                    newTransition = new SetTransition(blockEndState, matchSet);
                }
                ATNState setOptimizedState = new BasicState();
                setOptimizedState.SetRuleIndex(decision.ruleIndex);
                atn.AddState(setOptimizedState);
                setOptimizedState.AddTransition(newTransition);
                optimizedTransitions.Add(new EpsilonTransition(setOptimizedState));
                removedPaths += decision.NumberOfOptimizedTransitions - optimizedTransitions.Count;
                if (decision.IsOptimized)
                {
                    while (decision.NumberOfOptimizedTransitions > 0)
                    {
                        decision.RemoveOptimizedTransition(decision.NumberOfOptimizedTransitions - 1);
                    }
                }
                foreach (Transition transition_1 in optimizedTransitions)
                {
                    decision.AddOptimizedTransition(transition_1);
                }
            }
            return removedPaths;
        }

        private static void IdentifyTailCalls(ATN atn)
        {
            foreach (ATNState state in atn.states)
            {
                foreach (Transition transition in state.transitions)
                {
                    if (!(transition is RuleTransition))
                    {
                        continue;
                    }
                    RuleTransition ruleTransition = (RuleTransition)transition;
                    ruleTransition.tailCall = TestTailCall(atn, ruleTransition, false);
                    ruleTransition.optimizedTailCall = TestTailCall(atn, ruleTransition, true);
                }
                if (!state.IsOptimized)
                {
                    continue;
                }
                foreach (Transition transition_1 in state.optimizedTransitions)
                {
                    if (!(transition_1 is RuleTransition))
                    {
                        continue;
                    }
                    RuleTransition ruleTransition = (RuleTransition)transition_1;
                    ruleTransition.tailCall = TestTailCall(atn, ruleTransition, false);
                    ruleTransition.optimizedTailCall = TestTailCall(atn, ruleTransition, true);
                }
            }
        }

        private static bool TestTailCall(ATN atn, RuleTransition transition, bool optimizedPath)
        {
            if (!optimizedPath && transition.tailCall)
            {
                return true;
            }
            if (optimizedPath && transition.optimizedTailCall)
            {
                return true;
            }
            BitSet reachable = new BitSet(atn.states.Count);
            Stack<ATNState> worklist = new Stack<ATNState>();
            worklist.Push(transition.followState);
            while (worklist.Count > 0)
            {
                ATNState state = worklist.Pop();
                if (reachable.Get(state.stateNumber))
                {
                    continue;
                }
                if (state is RuleStopState)
                {
                    continue;
                }
                if (!state.OnlyHasEpsilonTransitions)
                {
                    return false;
                }
                IList<Transition> transitions = optimizedPath ? state.optimizedTransitions : state.transitions;
                foreach (Transition t in transitions)
                {
                    if (t.TransitionType != TransitionType.Epsilon)
                    {
                        return false;
                    }
                    worklist.Push(t.target);
                }
            }
            return true;
=======
            new ATNDeserializer().CheckCondition(condition, message);
>>>>>>> 5b9c45fb
        }

        [Obsolete]
        [System.ObsoleteAttribute(@"Use ATNDeserializer.ToInt(char) instead.")]
        public static int ToInt(char c)
        {
            return ATNDeserializer.ToInt(c);
        }

        [Obsolete]
        [System.ObsoleteAttribute(@"Use ATNDeserializer.ToInt32(char[], int) instead.")]
        public static int ToInt32(char[] data, int offset)
        {
            return ATNDeserializer.ToInt32(data, offset);
        }

        [Obsolete]
        [System.ObsoleteAttribute(@"Use ATNDeserializer.ToLong(char[], int) instead.")]
        public static long ToLong(char[] data, int offset)
        {
            return ATNDeserializer.ToLong(data, offset);
        }

<<<<<<< HEAD
        public static Guid ToUUID(char[] data, int offset)
        {
            int a = ToInt32(data, offset + 4 + 2);
            short b = (short)data[offset + 4 + 1];
            short c = (short)data[offset + 4];
            byte[] d = BitConverter.GetBytes(ToLong(data, offset));
            Array.Reverse(d);

            return new Guid(a, b, c, d);
        }

        [return: NotNull]
        public static Transition EdgeFactory(ATN atn, TransitionType type, int src, int trg, int arg1, int arg2, int arg3, IList<IntervalSet> sets)
        {
            ATNState target = atn.states[trg];
            switch (type)
            {
                case TransitionType.Epsilon:
                {
                    return new EpsilonTransition(target);
                }

                case TransitionType.Range:
                {
                    if (arg3 != 0)
                    {
                        return new RangeTransition(target, TokenConstants.Eof, arg2);
                    }
                    else
                    {
                        return new RangeTransition(target, arg1, arg2);
                    }
                }

                case TransitionType.Rule:
                {
                    RuleTransition rt = new RuleTransition((RuleStartState)atn.states[arg1], arg2, arg3, target);
                    return rt;
                }

                case TransitionType.Predicate:
                {
                    PredicateTransition pt = new PredicateTransition(target, arg1, arg2, arg3 != 0);
                    return pt;
                }

                case TransitionType.Precedence:
                {
                    return new PrecedencePredicateTransition(target, arg1);
                }

                case TransitionType.Atom:
                {
                    if (arg3 != 0)
                    {
                        return new AtomTransition(target, TokenConstants.Eof);
                    }
                    else
                    {
                        return new AtomTransition(target, arg1);
                    }
                }

                case TransitionType.Action:
                {
                    ActionTransition a = new ActionTransition(target, arg1, arg2, arg3 != 0);
                    return a;
                }

                case TransitionType.Set:
                {
                    return new SetTransition(target, sets[arg1]);
                }

                case TransitionType.NotSet:
                {
                    return new NotSetTransition(target, sets[arg1]);
                }

                case TransitionType.Wildcard:
                {
                    return new WildcardTransition(target);
                }
            }
            throw new ArgumentException("The specified transition type is not valid.");
=======
        [Obsolete]
        [System.ObsoleteAttribute(@"Use ATNDeserializer.ToUUID(char[], int) instead.")]
        public static UUID ToUUID(char[] data, int offset)
        {
            return ATNDeserializer.ToUUID(data, offset);
        }

        [Obsolete]
        [NotNull]
        [System.ObsoleteAttribute(@"Use ATNDeserializer.EdgeFactory(ATN, TransitionType, int, int, int, int, int, System.Collections.Generic.IList{E}) instead.")]
        public static Transition EdgeFactory(ATN atn, TransitionType type, int src, int trg, int arg1, int arg2, int arg3, IList<IntervalSet> sets)
        {
            return new ATNDeserializer().EdgeFactory(atn, type, src, trg, arg1, arg2, arg3, sets);
>>>>>>> 5b9c45fb
        }

        [Obsolete]
        [System.ObsoleteAttribute(@"Use ATNDeserializer.StateFactory(StateType, int) instead.")]
        public static ATNState StateFactory(StateType type, int ruleIndex)
        {
<<<<<<< HEAD
            ATNState s;
            switch (type)
            {
                case StateType.InvalidType:
                {
                    return null;
                }

                case StateType.Basic:
                {
                    s = new BasicState();
                    break;
                }

                case StateType.RuleStart:
                {
                    s = new RuleStartState();
                    break;
                }

                case StateType.BlockStart:
                {
                    s = new BasicBlockStartState();
                    break;
                }

                case StateType.PlusBlockStart:
                {
                    s = new PlusBlockStartState();
                    break;
                }

                case StateType.StarBlockStart:
                {
                    s = new StarBlockStartState();
                    break;
                }

                case StateType.TokenStart:
                {
                    s = new TokensStartState();
                    break;
                }

                case StateType.RuleStop:
                {
                    s = new RuleStopState();
                    break;
                }

                case StateType.BlockEnd:
                {
                    s = new BlockEndState();
                    break;
                }

                case StateType.StarLoopBack:
                {
                    s = new StarLoopbackState();
                    break;
                }

                case StateType.StarLoopEntry:
                {
                    s = new StarLoopEntryState();
                    break;
                }

                case StateType.PlusLoopBack:
                {
                    s = new PlusLoopbackState();
                    break;
                }

                case StateType.LoopEnd:
                {
                    s = new LoopEndState();
                    break;
                }

                default:
                {
                    string message = string.Format(CultureInfo.CurrentCulture, "The specified state type {0} is not valid.", type);
                    throw new ArgumentException(message);
                }
            }
            s.ruleIndex = ruleIndex;
            return s;
=======
            return new ATNDeserializer().StateFactory(type, ruleIndex);
>>>>>>> 5b9c45fb
        }
    }
}<|MERGE_RESOLUTION|>--- conflicted
+++ resolved
@@ -38,31 +38,15 @@
 {
     public abstract class ATNSimulator
     {
-<<<<<<< HEAD
-        public static readonly int SerializedVersion = 3;
-
-        public static readonly Guid SerializedUuid = new Guid("E4178468-DF95-44D0-AD87-F22A5D5FB6D3");
-=======
         [System.ObsoleteAttribute(@"Use ATNDeserializer.SerializedVersion instead.")]
         [Obsolete]
-        public static readonly int SerializedVersion;
-
-        static ATNSimulator()
-        {
-            SerializedVersion = ATNDeserializer.SerializedVersion;
-        }
+        public static readonly int SerializedVersion = ATNDeserializer.SerializedVersion;
 
         /// <summary>This is the current serialized UUID.</summary>
         /// <remarks>This is the current serialized UUID.</remarks>
         [System.ObsoleteAttribute(@"Use ATNDeserializer.CheckCondition(bool) instead.")]
         [Obsolete]
-        public static readonly UUID SerializedUuid;
-
-        static ATNSimulator()
-        {
-            SerializedUuid = ATNDeserializer.SerializedUuid;
-        }
->>>>>>> 5b9c45fb
+        public static readonly Guid SerializedUuid = ATNDeserializer.SerializedUuid;
 
         public const char RuleVariantDelimiter = '$';
 
@@ -92,370 +76,7 @@
         [System.ObsoleteAttribute(@"Use ATNDeserializer.Deserialize(char[]) instead.")]
         public static ATN Deserialize(char[] data)
         {
-<<<<<<< HEAD
-            return Deserialize(data, true);
-        }
-
-        public static ATN Deserialize(char[] data, bool optimize)
-        {
-            data = (char[])data.Clone();
-            // don't adjust the first value since that's the version number
-            for (int i = 1; i < data.Length; i++)
-            {
-                data[i] = (char)(data[i] - 2);
-            }
-            int p = 0;
-            int version = ToInt(data[p++]);
-            if (version != SerializedVersion)
-            {
-                string reason = string.Format(CultureInfo.CurrentCulture, "Could not deserialize ATN with version {0} (expected {1}).", version, SerializedVersion);
-                throw new NotSupportedException(reason);
-            }
-            Guid uuid = ToUUID(data, p);
-            p += 8;
-            if (!uuid.Equals(SerializedUuid))
-            {
-                string reason = string.Format(CultureInfo.CurrentCulture, "Could not deserialize ATN with UUID {0} (expected {1}).", uuid, SerializedUuid);
-                throw new NotSupportedException(reason);
-            }
-            ATNType grammarType = (ATNType)ToInt(data[p++]);
-            int maxTokenType = ToInt(data[p++]);
-            ATN atn = new ATN(grammarType, maxTokenType);
-            //
-            // STATES
-            //
-            IList<Tuple<LoopEndState, int>> loopBackStateNumbers = new List<Tuple<LoopEndState, int>>();
-            IList<Tuple<BlockStartState, int>> endStateNumbers = new List<Tuple<BlockStartState, int>>();
-            int nstates = ToInt(data[p++]);
-            for (int i_1 = 0; i_1 < nstates; i_1++)
-            {
-                StateType stype = (StateType)ToInt(data[p++]);
-                // ignore bad type of states
-                if (stype == StateType.InvalidType)
-                {
-                    atn.AddState(null);
-                    continue;
-                }
-                int ruleIndex = ToInt(data[p++]);
-                if (ruleIndex == char.MaxValue)
-                {
-                    ruleIndex = -1;
-                }
-                ATNState s = StateFactory(stype, ruleIndex);
-                if (stype == StateType.LoopEnd)
-                {
-                    // special case
-                    int loopBackStateNumber = ToInt(data[p++]);
-                    loopBackStateNumbers.Add(Tuple.Create((LoopEndState)s, loopBackStateNumber));
-                }
-                else
-                {
-                    if (s is BlockStartState)
-                    {
-                        int endStateNumber = ToInt(data[p++]);
-                        endStateNumbers.Add(Tuple.Create((BlockStartState)s, endStateNumber));
-                    }
-                }
-                atn.AddState(s);
-            }
-            // delay the assignment of loop back and end states until we know all the state instances have been initialized
-            foreach (Tuple<LoopEndState, int> pair in loopBackStateNumbers)
-            {
-                pair.Item1.loopBackState = atn.states[pair.Item2];
-            }
-            foreach (Tuple<BlockStartState, int> pair_1 in endStateNumbers)
-            {
-                pair_1.Item1.endState = (BlockEndState)atn.states[pair_1.Item2];
-            }
-            int numNonGreedyStates = ToInt(data[p++]);
-            for (int i_2 = 0; i_2 < numNonGreedyStates; i_2++)
-            {
-                int stateNumber = ToInt(data[p++]);
-                ((DecisionState)atn.states[stateNumber]).nonGreedy = true;
-            }
-            int numSllDecisions = ToInt(data[p++]);
-            for (int i_3 = 0; i_3 < numSllDecisions; i_3++)
-            {
-                int stateNumber = ToInt(data[p++]);
-                ((DecisionState)atn.states[stateNumber]).sll = true;
-            }
-            int numPrecedenceStates = ToInt(data[p++]);
-            for (int i_4 = 0; i_4 < numPrecedenceStates; i_4++)
-            {
-                int stateNumber = ToInt(data[p++]);
-                ((RuleStartState)atn.states[stateNumber]).isPrecedenceRule = true;
-            }
-            //
-            // RULES
-            //
-            int nrules = ToInt(data[p++]);
-            if (atn.grammarType == ATNType.Lexer)
-            {
-                atn.ruleToTokenType = new int[nrules];
-                atn.ruleToActionIndex = new int[nrules];
-            }
-            atn.ruleToStartState = new RuleStartState[nrules];
-            for (int i_5 = 0; i_5 < nrules; i_5++)
-            {
-                int s = ToInt(data[p++]);
-                RuleStartState startState = (RuleStartState)atn.states[s];
-                startState.leftFactored = ToInt(data[p++]) != 0;
-                atn.ruleToStartState[i_5] = startState;
-                if (atn.grammarType == ATNType.Lexer)
-                {
-                    int tokenType = ToInt(data[p++]);
-                    if (tokenType == unchecked((int)(0xFFFF)))
-                    {
-                        tokenType = TokenConstants.Eof;
-                    }
-                    atn.ruleToTokenType[i_5] = tokenType;
-                    int actionIndex = ToInt(data[p++]);
-                    if (actionIndex == unchecked((int)(0xFFFF)))
-                    {
-                        actionIndex = -1;
-                    }
-                    atn.ruleToActionIndex[i_5] = actionIndex;
-                }
-            }
-            atn.ruleToStopState = new RuleStopState[nrules];
-            foreach (ATNState state in atn.states)
-            {
-                if (!(state is RuleStopState))
-                {
-                    continue;
-                }
-                RuleStopState stopState = (RuleStopState)state;
-                atn.ruleToStopState[state.ruleIndex] = stopState;
-                atn.ruleToStartState[state.ruleIndex].stopState = stopState;
-            }
-            //
-            // MODES
-            //
-            int nmodes = ToInt(data[p++]);
-            for (int i_6 = 0; i_6 < nmodes; i_6++)
-            {
-                int s = ToInt(data[p++]);
-                atn.modeToStartState.Add((TokensStartState)atn.states[s]);
-            }
-            atn.modeToDFA = new DFA[nmodes];
-            for (int i_7 = 0; i_7 < nmodes; i_7++)
-            {
-                atn.modeToDFA[i_7] = new DFA(atn.modeToStartState[i_7]);
-            }
-            //
-            // SETS
-            //
-            IList<IntervalSet> sets = new List<IntervalSet>();
-            int nsets = ToInt(data[p++]);
-            for (int i_8 = 0; i_8 < nsets; i_8++)
-            {
-                int nintervals = ToInt(data[p]);
-                p++;
-                IntervalSet set = new IntervalSet();
-                sets.Add(set);
-                bool containsEof = ToInt(data[p++]) != 0;
-                if (containsEof)
-                {
-                    set.Add(-1);
-                }
-                for (int j = 0; j < nintervals; j++)
-                {
-                    set.Add(ToInt(data[p]), ToInt(data[p + 1]));
-                    p += 2;
-                }
-            }
-            //
-            // EDGES
-            //
-            int nedges = ToInt(data[p++]);
-            for (int i_9 = 0; i_9 < nedges; i_9++)
-            {
-                int src = ToInt(data[p]);
-                int trg = ToInt(data[p + 1]);
-                TransitionType ttype = (TransitionType)ToInt(data[p + 2]);
-                int arg1 = ToInt(data[p + 3]);
-                int arg2 = ToInt(data[p + 4]);
-                int arg3 = ToInt(data[p + 5]);
-                Transition trans = EdgeFactory(atn, ttype, src, trg, arg1, arg2, arg3, sets);
-                //			System.out.println("EDGE "+trans.getClass().getSimpleName()+" "+
-                //							   src+"->"+trg+
-                //					   " "+Transition.serializationNames[ttype]+
-                //					   " "+arg1+","+arg2+","+arg3);
-                ATNState srcState = atn.states[src];
-                srcState.AddTransition(trans);
-                p += 6;
-            }
-            // edges for rule stop states can be derived, so they aren't serialized
-            foreach (ATNState state_1 in atn.states)
-            {
-                bool returningToLeftFactored = state_1.ruleIndex >= 0 && atn.ruleToStartState[state_1.ruleIndex].leftFactored;
-                for (int i_10 = 0; i_10 < state_1.NumberOfTransitions; i_10++)
-                {
-                    Transition t = state_1.Transition(i_10);
-                    if (!(t is RuleTransition))
-                    {
-                        continue;
-                    }
-                    RuleTransition ruleTransition = (RuleTransition)t;
-                    bool returningFromLeftFactored = atn.ruleToStartState[ruleTransition.target.ruleIndex].leftFactored;
-                    if (!returningFromLeftFactored && returningToLeftFactored)
-                    {
-                        continue;
-                    }
-                    atn.ruleToStopState[ruleTransition.target.ruleIndex].AddTransition(new EpsilonTransition(ruleTransition.followState));
-                }
-            }
-            foreach (ATNState state_2 in atn.states)
-            {
-                if (state_2 is BlockStartState)
-                {
-                    // we need to know the end state to set its start state
-                    if (((BlockStartState)state_2).endState == null)
-                    {
-                        throw new InvalidOperationException();
-                    }
-                    // block end states can only be associated to a single block start state
-                    if (((BlockStartState)state_2).endState.startState != null)
-                    {
-                        throw new InvalidOperationException();
-                    }
-                    ((BlockStartState)state_2).endState.startState = (BlockStartState)state_2;
-                }
-                if (state_2 is PlusLoopbackState)
-                {
-                    PlusLoopbackState loopbackState = (PlusLoopbackState)state_2;
-                    for (int i_10 = 0; i_10 < loopbackState.NumberOfTransitions; i_10++)
-                    {
-                        ATNState target = loopbackState.Transition(i_10).target;
-                        if (target is PlusBlockStartState)
-                        {
-                            ((PlusBlockStartState)target).loopBackState = loopbackState;
-                        }
-                    }
-                }
-                else
-                {
-                    if (state_2 is StarLoopbackState)
-                    {
-                        StarLoopbackState loopbackState = (StarLoopbackState)state_2;
-                        for (int i_10 = 0; i_10 < loopbackState.NumberOfTransitions; i_10++)
-                        {
-                            ATNState target = loopbackState.Transition(i_10).target;
-                            if (target is StarLoopEntryState)
-                            {
-                                ((StarLoopEntryState)target).loopBackState = loopbackState;
-                            }
-                        }
-                    }
-                }
-            }
-            //
-            // DECISIONS
-            //
-            int ndecisions = ToInt(data[p++]);
-            for (int i_11 = 1; i_11 <= ndecisions; i_11++)
-            {
-                int s = ToInt(data[p++]);
-                DecisionState decState = (DecisionState)atn.states[s];
-                atn.decisionToState.Add(decState);
-                decState.decision = i_11 - 1;
-            }
-            atn.decisionToDFA = new DFA[ndecisions];
-            for (int i_12 = 0; i_12 < ndecisions; i_12++)
-            {
-                atn.decisionToDFA[i_12] = new DFA(atn.decisionToState[i_12], i_12);
-            }
-            if (optimize)
-            {
-                while (true)
-                {
-                    int optimizationCount = 0;
-                    optimizationCount += InlineSetRules(atn);
-                    optimizationCount += CombineChainedEpsilons(atn);
-                    bool preserveOrder = atn.grammarType == ATNType.Lexer;
-                    optimizationCount += OptimizeSets(atn, preserveOrder);
-                    if (optimizationCount == 0)
-                    {
-                        break;
-                    }
-                }
-            }
-            IdentifyTailCalls(atn);
-            VerifyATN(atn);
-            return atn;
-        }
-
-        private static void VerifyATN(ATN atn)
-        {
-            // verify assumptions
-            foreach (ATNState state in atn.states)
-            {
-                if (state == null)
-                {
-                    continue;
-                }
-                CheckCondition(state.OnlyHasEpsilonTransitions || state.NumberOfTransitions <= 1);
-                if (state is PlusBlockStartState)
-                {
-                    CheckCondition(((PlusBlockStartState)state).loopBackState != null);
-                }
-                if (state is StarLoopEntryState)
-                {
-                    StarLoopEntryState starLoopEntryState = (StarLoopEntryState)state;
-                    CheckCondition(starLoopEntryState.loopBackState != null);
-                    CheckCondition(starLoopEntryState.NumberOfTransitions == 2);
-                    if (starLoopEntryState.Transition(0).target is StarBlockStartState)
-                    {
-                        CheckCondition(starLoopEntryState.Transition(1).target is LoopEndState);
-                        CheckCondition(!starLoopEntryState.nonGreedy);
-                    }
-                    else
-                    {
-                        if (starLoopEntryState.Transition(0).target is LoopEndState)
-                        {
-                            CheckCondition(starLoopEntryState.Transition(1).target is StarBlockStartState);
-                            CheckCondition(starLoopEntryState.nonGreedy);
-                        }
-                        else
-                        {
-                            throw new InvalidOperationException();
-                        }
-                    }
-                }
-                if (state is StarLoopbackState)
-                {
-                    CheckCondition(state.NumberOfTransitions == 1);
-                    CheckCondition(state.Transition(0).target is StarLoopEntryState);
-                }
-                if (state is LoopEndState)
-                {
-                    CheckCondition(((LoopEndState)state).loopBackState != null);
-                }
-                if (state is RuleStartState)
-                {
-                    CheckCondition(((RuleStartState)state).stopState != null);
-                }
-                if (state is BlockStartState)
-                {
-                    CheckCondition(((BlockStartState)state).endState != null);
-                }
-                if (state is BlockEndState)
-                {
-                    CheckCondition(((BlockEndState)state).startState != null);
-                }
-                if (state is DecisionState)
-                {
-                    DecisionState decisionState = (DecisionState)state;
-                    CheckCondition(decisionState.NumberOfTransitions <= 1 || decisionState.decision >= 0);
-                }
-                else
-                {
-                    CheckCondition(state.NumberOfTransitions <= 1 || state is RuleStopState);
-                }
-            }
-=======
             return new ATNDeserializer().Deserialize(data);
->>>>>>> 5b9c45fb
         }
 
         [Obsolete]
@@ -469,393 +90,7 @@
         [System.ObsoleteAttribute(@"Use ATNDeserializer.CheckCondition(bool, string) instead.")]
         public static void CheckCondition(bool condition, string message)
         {
-<<<<<<< HEAD
-            if (!condition)
-            {
-                throw new InvalidOperationException(message);
-            }
-        }
-
-        private static int InlineSetRules(ATN atn)
-        {
-            int inlinedCalls = 0;
-            Transition[] ruleToInlineTransition = new Transition[atn.ruleToStartState.Length];
-            for (int i = 0; i < atn.ruleToStartState.Length; i++)
-            {
-                RuleStartState startState = atn.ruleToStartState[i];
-                ATNState middleState = startState;
-                while (middleState.OnlyHasEpsilonTransitions && middleState.NumberOfOptimizedTransitions == 1 && middleState.GetOptimizedTransition(0).TransitionType == TransitionType.Epsilon)
-                {
-                    middleState = middleState.GetOptimizedTransition(0).target;
-                }
-                if (middleState.NumberOfOptimizedTransitions != 1)
-                {
-                    continue;
-                }
-                Transition matchTransition = middleState.GetOptimizedTransition(0);
-                ATNState matchTarget = matchTransition.target;
-                if (matchTransition.IsEpsilon || !matchTarget.OnlyHasEpsilonTransitions || matchTarget.NumberOfOptimizedTransitions != 1 || !(matchTarget.GetOptimizedTransition(0).target is RuleStopState))
-                {
-                    continue;
-                }
-                switch (matchTransition.TransitionType)
-                {
-                    case TransitionType.Atom:
-                    case TransitionType.Range:
-                    case TransitionType.Set:
-                    {
-                        ruleToInlineTransition[i] = matchTransition;
-                        break;
-                    }
-
-                    case TransitionType.NotSet:
-                    case TransitionType.Wildcard:
-                    {
-                        // not implemented yet
-                        continue;
-                    }
-
-                    default:
-                    {
-                        continue;
-                    }
-                }
-            }
-            for (int stateNumber = 0; stateNumber < atn.states.Count; stateNumber++)
-            {
-                ATNState state = atn.states[stateNumber];
-                if (state.ruleIndex < 0)
-                {
-                    continue;
-                }
-                IList<Transition> optimizedTransitions = null;
-                for (int i_1 = 0; i_1 < state.NumberOfOptimizedTransitions; i_1++)
-                {
-                    Transition transition = state.GetOptimizedTransition(i_1);
-                    if (!(transition is RuleTransition))
-                    {
-                        if (optimizedTransitions != null)
-                        {
-                            optimizedTransitions.Add(transition);
-                        }
-                        continue;
-                    }
-                    RuleTransition ruleTransition = (RuleTransition)transition;
-                    Transition effective = ruleToInlineTransition[ruleTransition.target.ruleIndex];
-                    if (effective == null)
-                    {
-                        if (optimizedTransitions != null)
-                        {
-                            optimizedTransitions.Add(transition);
-                        }
-                        continue;
-                    }
-                    if (optimizedTransitions == null)
-                    {
-                        optimizedTransitions = new List<Transition>();
-                        for (int j = 0; j < i_1; j++)
-                        {
-                            optimizedTransitions.Add(state.GetOptimizedTransition(i_1));
-                        }
-                    }
-                    inlinedCalls++;
-                    ATNState target = ruleTransition.followState;
-                    ATNState intermediateState = new BasicState();
-                    intermediateState.SetRuleIndex(target.ruleIndex);
-                    atn.AddState(intermediateState);
-                    optimizedTransitions.Add(new EpsilonTransition(intermediateState));
-                    switch (effective.TransitionType)
-                    {
-                        case TransitionType.Atom:
-                        {
-                            intermediateState.AddTransition(new AtomTransition(target, ((AtomTransition)effective).label));
-                            break;
-                        }
-
-                        case TransitionType.Range:
-                        {
-                            intermediateState.AddTransition(new RangeTransition(target, ((RangeTransition)effective).from, ((RangeTransition)effective).to));
-                            break;
-                        }
-
-                        case TransitionType.Set:
-                        {
-                            intermediateState.AddTransition(new SetTransition(target, effective.Label));
-                            break;
-                        }
-
-                        default:
-                        {
-                            throw new NotSupportedException();
-                        }
-                    }
-                }
-                if (optimizedTransitions != null)
-                {
-                    if (state.IsOptimized)
-                    {
-                        while (state.NumberOfOptimizedTransitions > 0)
-                        {
-                            state.RemoveOptimizedTransition(state.NumberOfOptimizedTransitions - 1);
-                        }
-                    }
-                    foreach (Transition transition in optimizedTransitions)
-                    {
-                        state.AddOptimizedTransition(transition);
-                    }
-                }
-            }
-            return inlinedCalls;
-        }
-
-        private static int CombineChainedEpsilons(ATN atn)
-        {
-            int removedEdges = 0;
-            foreach (ATNState state in atn.states)
-            {
-                if (!state.OnlyHasEpsilonTransitions || state is RuleStopState)
-                {
-                    continue;
-                }
-                IList<Transition> optimizedTransitions = null;
-                for (int i = 0; i < state.NumberOfOptimizedTransitions; i++)
-                {
-                    Transition transition = state.GetOptimizedTransition(i);
-                    ATNState intermediate = transition.target;
-                    if (transition.TransitionType != TransitionType.Epsilon || intermediate.StateType != StateType.Basic || !intermediate.OnlyHasEpsilonTransitions)
-                    {
-                        if (optimizedTransitions != null)
-                        {
-                            optimizedTransitions.Add(transition);
-                        }
-                        goto nextTransition_continue;
-                    }
-                    for (int j = 0; j < intermediate.NumberOfOptimizedTransitions; j++)
-                    {
-                        if (intermediate.GetOptimizedTransition(j).TransitionType != TransitionType.Epsilon)
-                        {
-                            if (optimizedTransitions != null)
-                            {
-                                optimizedTransitions.Add(transition);
-                            }
-                            goto nextTransition_continue;
-                        }
-                    }
-                    removedEdges++;
-                    if (optimizedTransitions == null)
-                    {
-                        optimizedTransitions = new List<Transition>();
-                        for (int j_1 = 0; j_1 < i; j_1++)
-                        {
-                            optimizedTransitions.Add(state.GetOptimizedTransition(j_1));
-                        }
-                    }
-                    for (int j_2 = 0; j_2 < intermediate.NumberOfOptimizedTransitions; j_2++)
-                    {
-                        ATNState target = intermediate.GetOptimizedTransition(j_2).target;
-                        optimizedTransitions.Add(new EpsilonTransition(target));
-                    }
-nextTransition_continue: ;
-                }
-
-                if (optimizedTransitions != null)
-                {
-                    if (state.IsOptimized)
-                    {
-                        while (state.NumberOfOptimizedTransitions > 0)
-                        {
-                            state.RemoveOptimizedTransition(state.NumberOfOptimizedTransitions - 1);
-                        }
-                    }
-                    foreach (Transition transition in optimizedTransitions)
-                    {
-                        state.AddOptimizedTransition(transition);
-                    }
-                }
-            }
-
-            return removedEdges;
-        }
-
-        private static int OptimizeSets(ATN atn, bool preserveOrder)
-        {
-            if (preserveOrder)
-            {
-                // this optimization currently doesn't preserve edge order.
-                return 0;
-            }
-            int removedPaths = 0;
-            IList<DecisionState> decisions = atn.decisionToState;
-            foreach (DecisionState decision in decisions)
-            {
-                IntervalSet setTransitions = new IntervalSet();
-                for (int i = 0; i < decision.NumberOfOptimizedTransitions; i++)
-                {
-                    Transition epsTransition = decision.GetOptimizedTransition(i);
-                    if (!(epsTransition is EpsilonTransition))
-                    {
-                        continue;
-                    }
-                    if (epsTransition.target.NumberOfOptimizedTransitions != 1)
-                    {
-                        continue;
-                    }
-                    Transition transition = epsTransition.target.GetOptimizedTransition(0);
-                    if (!(transition.target is BlockEndState))
-                    {
-                        continue;
-                    }
-                    if (transition is NotSetTransition)
-                    {
-                        // TODO: not yet implemented
-                        continue;
-                    }
-                    if (transition is AtomTransition || transition is RangeTransition || transition is SetTransition)
-                    {
-                        setTransitions.Add(i);
-                    }
-                }
-                if (setTransitions.Size() <= 1)
-                {
-                    continue;
-                }
-                IList<Transition> optimizedTransitions = new List<Transition>();
-                for (int i_1 = 0; i_1 < decision.NumberOfOptimizedTransitions; i_1++)
-                {
-                    if (!setTransitions.Contains(i_1))
-                    {
-                        optimizedTransitions.Add(decision.GetOptimizedTransition(i_1));
-                    }
-                }
-                ATNState blockEndState = decision.GetOptimizedTransition(setTransitions.GetMinElement()).target.GetOptimizedTransition(0).target;
-                IntervalSet matchSet = new IntervalSet();
-                for (int i_2 = 0; i_2 < setTransitions.GetIntervals().Count; i_2++)
-                {
-                    Interval interval = setTransitions.GetIntervals()[i_2];
-                    for (int j = interval.a; j <= interval.b; j++)
-                    {
-                        Transition matchTransition = decision.GetOptimizedTransition(j).target.GetOptimizedTransition(0);
-                        if (matchTransition is NotSetTransition)
-                        {
-                            throw new NotSupportedException("Not yet implemented.");
-                        }
-                        else
-                        {
-                            matchSet.AddAll(matchTransition.Label);
-                        }
-                    }
-                }
-                Transition newTransition;
-                if (matchSet.GetIntervals().Count == 1)
-                {
-                    if (matchSet.Size() == 1)
-                    {
-                        newTransition = new AtomTransition(blockEndState, matchSet.GetMinElement());
-                    }
-                    else
-                    {
-                        Interval matchInterval = matchSet.GetIntervals()[0];
-                        newTransition = new RangeTransition(blockEndState, matchInterval.a, matchInterval.b);
-                    }
-                }
-                else
-                {
-                    newTransition = new SetTransition(blockEndState, matchSet);
-                }
-                ATNState setOptimizedState = new BasicState();
-                setOptimizedState.SetRuleIndex(decision.ruleIndex);
-                atn.AddState(setOptimizedState);
-                setOptimizedState.AddTransition(newTransition);
-                optimizedTransitions.Add(new EpsilonTransition(setOptimizedState));
-                removedPaths += decision.NumberOfOptimizedTransitions - optimizedTransitions.Count;
-                if (decision.IsOptimized)
-                {
-                    while (decision.NumberOfOptimizedTransitions > 0)
-                    {
-                        decision.RemoveOptimizedTransition(decision.NumberOfOptimizedTransitions - 1);
-                    }
-                }
-                foreach (Transition transition_1 in optimizedTransitions)
-                {
-                    decision.AddOptimizedTransition(transition_1);
-                }
-            }
-            return removedPaths;
-        }
-
-        private static void IdentifyTailCalls(ATN atn)
-        {
-            foreach (ATNState state in atn.states)
-            {
-                foreach (Transition transition in state.transitions)
-                {
-                    if (!(transition is RuleTransition))
-                    {
-                        continue;
-                    }
-                    RuleTransition ruleTransition = (RuleTransition)transition;
-                    ruleTransition.tailCall = TestTailCall(atn, ruleTransition, false);
-                    ruleTransition.optimizedTailCall = TestTailCall(atn, ruleTransition, true);
-                }
-                if (!state.IsOptimized)
-                {
-                    continue;
-                }
-                foreach (Transition transition_1 in state.optimizedTransitions)
-                {
-                    if (!(transition_1 is RuleTransition))
-                    {
-                        continue;
-                    }
-                    RuleTransition ruleTransition = (RuleTransition)transition_1;
-                    ruleTransition.tailCall = TestTailCall(atn, ruleTransition, false);
-                    ruleTransition.optimizedTailCall = TestTailCall(atn, ruleTransition, true);
-                }
-            }
-        }
-
-        private static bool TestTailCall(ATN atn, RuleTransition transition, bool optimizedPath)
-        {
-            if (!optimizedPath && transition.tailCall)
-            {
-                return true;
-            }
-            if (optimizedPath && transition.optimizedTailCall)
-            {
-                return true;
-            }
-            BitSet reachable = new BitSet(atn.states.Count);
-            Stack<ATNState> worklist = new Stack<ATNState>();
-            worklist.Push(transition.followState);
-            while (worklist.Count > 0)
-            {
-                ATNState state = worklist.Pop();
-                if (reachable.Get(state.stateNumber))
-                {
-                    continue;
-                }
-                if (state is RuleStopState)
-                {
-                    continue;
-                }
-                if (!state.OnlyHasEpsilonTransitions)
-                {
-                    return false;
-                }
-                IList<Transition> transitions = optimizedPath ? state.optimizedTransitions : state.transitions;
-                foreach (Transition t in transitions)
-                {
-                    if (t.TransitionType != TransitionType.Epsilon)
-                    {
-                        return false;
-                    }
-                    worklist.Push(t.target);
-                }
-            }
-            return true;
-=======
             new ATNDeserializer().CheckCondition(condition, message);
->>>>>>> 5b9c45fb
         }
 
         [Obsolete]
@@ -879,93 +114,6 @@
             return ATNDeserializer.ToLong(data, offset);
         }
 
-<<<<<<< HEAD
-        public static Guid ToUUID(char[] data, int offset)
-        {
-            int a = ToInt32(data, offset + 4 + 2);
-            short b = (short)data[offset + 4 + 1];
-            short c = (short)data[offset + 4];
-            byte[] d = BitConverter.GetBytes(ToLong(data, offset));
-            Array.Reverse(d);
-
-            return new Guid(a, b, c, d);
-        }
-
-        [return: NotNull]
-        public static Transition EdgeFactory(ATN atn, TransitionType type, int src, int trg, int arg1, int arg2, int arg3, IList<IntervalSet> sets)
-        {
-            ATNState target = atn.states[trg];
-            switch (type)
-            {
-                case TransitionType.Epsilon:
-                {
-                    return new EpsilonTransition(target);
-                }
-
-                case TransitionType.Range:
-                {
-                    if (arg3 != 0)
-                    {
-                        return new RangeTransition(target, TokenConstants.Eof, arg2);
-                    }
-                    else
-                    {
-                        return new RangeTransition(target, arg1, arg2);
-                    }
-                }
-
-                case TransitionType.Rule:
-                {
-                    RuleTransition rt = new RuleTransition((RuleStartState)atn.states[arg1], arg2, arg3, target);
-                    return rt;
-                }
-
-                case TransitionType.Predicate:
-                {
-                    PredicateTransition pt = new PredicateTransition(target, arg1, arg2, arg3 != 0);
-                    return pt;
-                }
-
-                case TransitionType.Precedence:
-                {
-                    return new PrecedencePredicateTransition(target, arg1);
-                }
-
-                case TransitionType.Atom:
-                {
-                    if (arg3 != 0)
-                    {
-                        return new AtomTransition(target, TokenConstants.Eof);
-                    }
-                    else
-                    {
-                        return new AtomTransition(target, arg1);
-                    }
-                }
-
-                case TransitionType.Action:
-                {
-                    ActionTransition a = new ActionTransition(target, arg1, arg2, arg3 != 0);
-                    return a;
-                }
-
-                case TransitionType.Set:
-                {
-                    return new SetTransition(target, sets[arg1]);
-                }
-
-                case TransitionType.NotSet:
-                {
-                    return new NotSetTransition(target, sets[arg1]);
-                }
-
-                case TransitionType.Wildcard:
-                {
-                    return new WildcardTransition(target);
-                }
-            }
-            throw new ArgumentException("The specified transition type is not valid.");
-=======
         [Obsolete]
         [System.ObsoleteAttribute(@"Use ATNDeserializer.ToUUID(char[], int) instead.")]
         public static UUID ToUUID(char[] data, int offset)
@@ -974,110 +122,18 @@
         }
 
         [Obsolete]
-        [NotNull]
+        [return: NotNull]
         [System.ObsoleteAttribute(@"Use ATNDeserializer.EdgeFactory(ATN, TransitionType, int, int, int, int, int, System.Collections.Generic.IList{E}) instead.")]
         public static Transition EdgeFactory(ATN atn, TransitionType type, int src, int trg, int arg1, int arg2, int arg3, IList<IntervalSet> sets)
         {
             return new ATNDeserializer().EdgeFactory(atn, type, src, trg, arg1, arg2, arg3, sets);
->>>>>>> 5b9c45fb
         }
 
         [Obsolete]
         [System.ObsoleteAttribute(@"Use ATNDeserializer.StateFactory(StateType, int) instead.")]
         public static ATNState StateFactory(StateType type, int ruleIndex)
         {
-<<<<<<< HEAD
-            ATNState s;
-            switch (type)
-            {
-                case StateType.InvalidType:
-                {
-                    return null;
-                }
-
-                case StateType.Basic:
-                {
-                    s = new BasicState();
-                    break;
-                }
-
-                case StateType.RuleStart:
-                {
-                    s = new RuleStartState();
-                    break;
-                }
-
-                case StateType.BlockStart:
-                {
-                    s = new BasicBlockStartState();
-                    break;
-                }
-
-                case StateType.PlusBlockStart:
-                {
-                    s = new PlusBlockStartState();
-                    break;
-                }
-
-                case StateType.StarBlockStart:
-                {
-                    s = new StarBlockStartState();
-                    break;
-                }
-
-                case StateType.TokenStart:
-                {
-                    s = new TokensStartState();
-                    break;
-                }
-
-                case StateType.RuleStop:
-                {
-                    s = new RuleStopState();
-                    break;
-                }
-
-                case StateType.BlockEnd:
-                {
-                    s = new BlockEndState();
-                    break;
-                }
-
-                case StateType.StarLoopBack:
-                {
-                    s = new StarLoopbackState();
-                    break;
-                }
-
-                case StateType.StarLoopEntry:
-                {
-                    s = new StarLoopEntryState();
-                    break;
-                }
-
-                case StateType.PlusLoopBack:
-                {
-                    s = new PlusLoopbackState();
-                    break;
-                }
-
-                case StateType.LoopEnd:
-                {
-                    s = new LoopEndState();
-                    break;
-                }
-
-                default:
-                {
-                    string message = string.Format(CultureInfo.CurrentCulture, "The specified state type {0} is not valid.", type);
-                    throw new ArgumentException(message);
-                }
-            }
-            s.ruleIndex = ruleIndex;
-            return s;
-=======
             return new ATNDeserializer().StateFactory(type, ruleIndex);
->>>>>>> 5b9c45fb
         }
     }
 }