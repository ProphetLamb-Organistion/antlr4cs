--- conflicted
+++ resolved
@@ -1,14 +1,6 @@
 // Copyright (c) Terence Parr, Sam Harwell. All Rights Reserved.
 // Licensed under the BSD License. See LICENSE.txt in the project root for license information.
 
-<<<<<<< HEAD
-=======
-/*
- * Copyright (c) 2012 The ANTLR Project. All rights reserved.
- * Use of this file is governed by the BSD-3-Clause license that
- * can be found in the LICENSE.txt file in the project root.
- */
->>>>>>> 94857db3
 using System;
 using System.Collections.Generic;
 using Antlr4.Runtime.Dfa;
@@ -43,17 +35,7 @@
         [NotNull]
         public readonly ATN atn;
 
-<<<<<<< HEAD
-        public ATNSimulator(ATN atn)
-=======
-        static ATNSimulator()
-        {
-            Error = new DFAState(new EmptyEdgeMap<DFAState>(0, -1), new EmptyEdgeMap<DFAState>(0, -1), new ATNConfigSet());
-            Error.stateNumber = int.MaxValue;
-        }
-
         public ATNSimulator([NotNull] ATN atn)
->>>>>>> 94857db3
         {
             this.atn = atn;
         }
@@ -77,13 +59,8 @@
             atn.ClearDFA();
         }
 
-<<<<<<< HEAD
         [Obsolete(@"Use ATNDeserializer.Deserialize(char[]) instead.")]
-        public static ATN Deserialize(char[] data)
-=======
-        [System.ObsoleteAttribute(@"Use ATNDeserializer.Deserialize(char[]) instead.")]
         public static ATN Deserialize([NotNull] char[] data)
->>>>>>> 94857db3
         {
             return new ATNDeserializer().Deserialize(data);
         }
@@ -124,15 +101,9 @@
             return ATNDeserializer.ToUUID(data, offset);
         }
 
-<<<<<<< HEAD
         [return: NotNull]
         [Obsolete(@"Use ATNDeserializer.EdgeFactory(ATN, TransitionType, int, int, int, int, int, System.Collections.Generic.IList{E}) instead.")]
-        public static Transition EdgeFactory(ATN atn, TransitionType type, int src, int trg, int arg1, int arg2, int arg3, IList<IntervalSet> sets)
-=======
-        [NotNull]
-        [System.ObsoleteAttribute(@"Use ATNDeserializer.EdgeFactory(ATN, TransitionType, int, int, int, int, int, System.Collections.Generic.IList{E}) instead.")]
         public static Transition EdgeFactory([NotNull] ATN atn, TransitionType type, int src, int trg, int arg1, int arg2, int arg3, IList<IntervalSet> sets)
->>>>>>> 94857db3
         {
             return new ATNDeserializer().EdgeFactory(atn, type, src, trg, arg1, arg2, arg3, sets);
         }
