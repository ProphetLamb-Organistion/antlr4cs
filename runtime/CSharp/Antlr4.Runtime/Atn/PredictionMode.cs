--- conflicted
+++ resolved
@@ -823,13 +823,8 @@
             PredictionMode.AltAndContextMap configToAlts = new PredictionMode.AltAndContextMap();
             foreach (ATNConfig c in configs)
             {
-<<<<<<< HEAD
                 BitSet alts;
                 if (!configToAlts.TryGetValue(c, out alts))
-=======
-                BitSet alts = configToAlts[c];
-                if (alts == null)
->>>>>>> 728508bd
                 {
                     alts = new BitSet();
                     configToAlts[c] = alts;
@@ -860,13 +855,8 @@
             IDictionary<ATNState, BitSet> m = new Dictionary<ATNState, BitSet>();
             foreach (ATNConfig c in configs)
             {
-<<<<<<< HEAD
                 BitSet alts;
                 if (!m.TryGetValue(c.State, out alts))
-=======
-                BitSet alts = m[c.State];
-                if (alts == null)
->>>>>>> 728508bd
                 {
                     alts = new BitSet();
                     m[c.State] = alts;
