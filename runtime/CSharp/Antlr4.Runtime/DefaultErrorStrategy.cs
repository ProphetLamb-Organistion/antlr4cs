--- conflicted
+++ resolved
@@ -1,14 +1,6 @@
 // Copyright (c) Terence Parr, Sam Harwell. All Rights Reserved.
 // Licensed under the BSD License. See LICENSE.txt in the project root for license information.
 
-<<<<<<< HEAD
-=======
-/*
- * Copyright (c) 2012 The ANTLR Project. All rights reserved.
- * Use of this file is governed by the BSD-3-Clause license that
- * can be found in the LICENSE.txt file in the project root.
- */
->>>>>>> 94857db3
 using System;
 using Antlr4.Runtime.Atn;
 using Antlr4.Runtime.Misc;
@@ -631,13 +623,8 @@
         /// deletion successfully recovers from the mismatched input, otherwise
         /// <see langword="null"/>
         /// </returns>
-<<<<<<< HEAD
         [return: Nullable]
-        protected internal virtual IToken SingleTokenDeletion(Parser recognizer)
-=======
-        [Nullable]
         protected internal virtual IToken SingleTokenDeletion([NotNull] Parser recognizer)
->>>>>>> 94857db3
         {
             int nextTokenType = ((ITokenStream)recognizer.InputStream).La(2);
             IntervalSet expecting = GetExpectedTokens(recognizer);
@@ -681,13 +668,8 @@
         /// If you change what tokens must be created by the lexer,
         /// override this method to create the appropriate tokens.
         /// </remarks>
-<<<<<<< HEAD
         [return: NotNull]
-        protected internal virtual IToken GetMissingSymbol(Parser recognizer)
-=======
-        [NotNull]
         protected internal virtual IToken GetMissingSymbol([NotNull] Parser recognizer)
->>>>>>> 94857db3
         {
             IToken currentSymbol = recognizer.CurrentToken;
             IntervalSet expecting = GetExpectedTokens(recognizer);
@@ -717,13 +699,8 @@
             return factory.Create(Tuple.Create(tokenSource, current.TokenSource.InputStream), expectedTokenType, tokenText, TokenConstants.DefaultChannel, -1, -1, current.Line, current.Column);
         }
 
-<<<<<<< HEAD
         [return: NotNull]
-        protected internal virtual IntervalSet GetExpectedTokens(Parser recognizer)
-=======
-        [NotNull]
         protected internal virtual IntervalSet GetExpectedTokens([NotNull] Parser recognizer)
->>>>>>> 94857db3
         {
             return recognizer.GetExpectedTokens();
         }
@@ -773,13 +750,8 @@
             return symbol.Type;
         }
 
-<<<<<<< HEAD
         [return: NotNull]
-        protected internal virtual string EscapeWSAndQuote(string s)
-=======
-        [NotNull]
         protected internal virtual string EscapeWSAndQuote([NotNull] string s)
->>>>>>> 94857db3
         {
             //		if ( s==null ) return s;
             s = s.Replace("\n", "\\n");
@@ -788,197 +760,100 @@
             return "'" + s + "'";
         }
 
-<<<<<<< HEAD
         /*  Compute the error recovery set for the current rule.  During
-        *  rule invocation, the parser pushes the set of tokens that can
-        *  follow that rule reference on the stack; this amounts to
-        *  computing FIRST of what follows the rule reference in the
-        *  enclosing rule. See LinearApproximator.FIRST().
-        *  This local follow set only includes tokens
-        *  from within the rule; i.e., the FIRST computation done by
-        *  ANTLR stops at the end of a rule.
-        *
-        *  EXAMPLE
-        *
-        *  When you find a "no viable alt exception", the input is not
-        *  consistent with any of the alternatives for rule r.  The best
-        *  thing to do is to consume tokens until you see something that
-        *  can legally follow a call to r *or* any rule that called r.
-        *  You don't want the exact set of viable next tokens because the
-        *  input might just be missing a token--you might consume the
-        *  rest of the input looking for one of the missing tokens.
-        *
-        *  Consider grammar:
-        *
-        *  a : '[' b ']'
-        *    | '(' b ')'
-        *    ;
-        *  b : c '^' INT ;
-        *  c : ID
-        *    | INT
-        *    ;
-        *
-        *  At each rule invocation, the set of tokens that could follow
-        *  that rule is pushed on a stack.  Here are the various
-        *  context-sensitive follow sets:
-        *
-        *  FOLLOW(b1_in_a) = FIRST(']') = ']'
-        *  FOLLOW(b2_in_a) = FIRST(')') = ')'
-        *  FOLLOW(c_in_b) = FIRST('^') = '^'
-        *
-        *  Upon erroneous input "[]", the call chain is
-        *
-        *  a -> b -> c
-        *
-        *  and, hence, the follow context stack is:
-        *
-        *  depth     follow set       start of rule execution
-        *    0         <EOF>                    a (from main())
-        *    1          ']'                     b
-        *    2          '^'                     c
-        *
-        *  Notice that ')' is not included, because b would have to have
-        *  been called from a different context in rule a for ')' to be
-        *  included.
-        *
-        *  For error recovery, we cannot consider FOLLOW(c)
-        *  (context-sensitive or otherwise).  We need the combined set of
-        *  all context-sensitive FOLLOW sets--the set of all tokens that
-        *  could follow any reference in the call chain.  We need to
-        *  resync to one of those tokens.  Note that FOLLOW(c)='^' and if
-        *  we resync'd to that token, we'd consume until EOF.  We need to
-        *  sync to context-sensitive FOLLOWs for a, b, and c: {']','^'}.
-        *  In this case, for input "[]", LA(1) is ']' and in the set, so we would
-        *  not consume anything. After printing an error, rule c would
-        *  return normally.  Rule b would not find the required '^' though.
-        *  At this point, it gets a mismatched token error and throws an
-        *  exception (since LA(1) is not in the viable following token
-        *  set).  The rule exception handler tries to recover, but finds
-        *  the same recovery set and doesn't consume anything.  Rule b
-        *  exits normally returning to rule a.  Now it finds the ']' (and
-        *  with the successful match exits errorRecovery mode).
-        *
-        *  So, you can see that the parser walks up the call chain looking
-        *  for the token that was a member of the recovery set.
-        *
-        *  Errors are not generated in errorRecovery mode.
-        *
-        *  ANTLR's error recovery mechanism is based upon original ideas:
-        *
-        *  "Algorithms + Data Structures = Programs" by Niklaus Wirth
-        *
-        *  and
-        *
-        *  "A note on error recovery in recursive descent parsers":
-        *  http://portal.acm.org/citation.cfm?id=947902.947905
-        *
-        *  Later, Josef Grosch had some good ideas:
-        *
-        *  "Efficient and Comfortable Error Recovery in Recursive Descent
-        *  Parsers":
-        *  ftp://www.cocolab.com/products/cocktail/doca4.ps/ell.ps.zip
-        *
-        *  Like Grosch I implement context-sensitive FOLLOW sets that are combined
-        *  at run-time upon error to avoid overhead during parsing.
-        */
+         *  rule invocation, the parser pushes the set of tokens that can
+         *  follow that rule reference on the stack; this amounts to
+         *  computing FIRST of what follows the rule reference in the
+         *  enclosing rule. See LinearApproximator.FIRST().
+         *  This local follow set only includes tokens
+         *  from within the rule; i.e., the FIRST computation done by
+         *  ANTLR stops at the end of a rule.
+         *
+         *  EXAMPLE
+         *
+         *  When you find a "no viable alt exception", the input is not
+         *  consistent with any of the alternatives for rule r.  The best
+         *  thing to do is to consume tokens until you see something that
+         *  can legally follow a call to r *or* any rule that called r.
+         *  You don't want the exact set of viable next tokens because the
+         *  input might just be missing a token--you might consume the
+         *  rest of the input looking for one of the missing tokens.
+         *
+         *  Consider grammar:
+         *
+         *  a : '[' b ']'
+         *    | '(' b ')'
+         *    ;
+         *  b : c '^' INT ;
+         *  c : ID
+         *    | INT
+         *    ;
+         *
+         *  At each rule invocation, the set of tokens that could follow
+         *  that rule is pushed on a stack.  Here are the various
+         *  context-sensitive follow sets:
+         *
+         *  FOLLOW(b1_in_a) = FIRST(']') = ']'
+         *  FOLLOW(b2_in_a) = FIRST(')') = ')'
+         *  FOLLOW(c_in_b) = FIRST('^') = '^'
+         *
+         *  Upon erroneous input "[]", the call chain is
+         *
+         *  a -> b -> c
+         *
+         *  and, hence, the follow context stack is:
+         *
+         *  depth     follow set       start of rule execution
+         *    0         <EOF>                    a (from main())
+         *    1          ']'                     b
+         *    2          '^'                     c
+         *
+         *  Notice that ')' is not included, because b would have to have
+         *  been called from a different context in rule a for ')' to be
+         *  included.
+         *
+         *  For error recovery, we cannot consider FOLLOW(c)
+         *  (context-sensitive or otherwise).  We need the combined set of
+         *  all context-sensitive FOLLOW sets--the set of all tokens that
+         *  could follow any reference in the call chain.  We need to
+         *  resync to one of those tokens.  Note that FOLLOW(c)='^' and if
+         *  we resync'd to that token, we'd consume until EOF.  We need to
+         *  sync to context-sensitive FOLLOWs for a, b, and c: {']','^'}.
+         *  In this case, for input "[]", LA(1) is ']' and in the set, so we would
+         *  not consume anything. After printing an error, rule c would
+         *  return normally.  Rule b would not find the required '^' though.
+         *  At this point, it gets a mismatched token error and throws an
+         *  exception (since LA(1) is not in the viable following token
+         *  set).  The rule exception handler tries to recover, but finds
+         *  the same recovery set and doesn't consume anything.  Rule b
+         *  exits normally returning to rule a.  Now it finds the ']' (and
+         *  with the successful match exits errorRecovery mode).
+         *
+         *  So, you can see that the parser walks up the call chain looking
+         *  for the token that was a member of the recovery set.
+         *
+         *  Errors are not generated in errorRecovery mode.
+         *
+         *  ANTLR's error recovery mechanism is based upon original ideas:
+         *
+         *  "Algorithms + Data Structures = Programs" by Niklaus Wirth
+         *
+         *  and
+         *
+         *  "A note on error recovery in recursive descent parsers":
+         *  http://portal.acm.org/citation.cfm?id=947902.947905
+         *
+         *  Later, Josef Grosch had some good ideas:
+         *
+         *  "Efficient and Comfortable Error Recovery in Recursive Descent
+         *  Parsers":
+         *  ftp://www.cocolab.com/products/cocktail/doca4.ps/ell.ps.zip
+         *
+         *  Like Grosch I implement context-sensitive FOLLOW sets that are combined
+         *  at run-time upon error to avoid overhead during parsing.
+         */
         [return: NotNull]
-        protected internal virtual IntervalSet GetErrorRecoverySet(Parser recognizer)
-=======
-	/*  Compute the error recovery set for the current rule.  During
-	 *  rule invocation, the parser pushes the set of tokens that can
-	 *  follow that rule reference on the stack; this amounts to
-	 *  computing FIRST of what follows the rule reference in the
-	 *  enclosing rule. See LinearApproximator.FIRST().
-	 *  This local follow set only includes tokens
-	 *  from within the rule; i.e., the FIRST computation done by
-	 *  ANTLR stops at the end of a rule.
-	 *
-	 *  EXAMPLE
-	 *
-	 *  When you find a "no viable alt exception", the input is not
-	 *  consistent with any of the alternatives for rule r.  The best
-	 *  thing to do is to consume tokens until you see something that
-	 *  can legally follow a call to r *or* any rule that called r.
-	 *  You don't want the exact set of viable next tokens because the
-	 *  input might just be missing a token--you might consume the
-	 *  rest of the input looking for one of the missing tokens.
-	 *
-	 *  Consider grammar:
-	 *
-	 *  a : '[' b ']'
-	 *    | '(' b ')'
-	 *    ;
-	 *  b : c '^' INT ;
-	 *  c : ID
-	 *    | INT
-	 *    ;
-	 *
-	 *  At each rule invocation, the set of tokens that could follow
-	 *  that rule is pushed on a stack.  Here are the various
-	 *  context-sensitive follow sets:
-	 *
-	 *  FOLLOW(b1_in_a) = FIRST(']') = ']'
-	 *  FOLLOW(b2_in_a) = FIRST(')') = ')'
-	 *  FOLLOW(c_in_b) = FIRST('^') = '^'
-	 *
-	 *  Upon erroneous input "[]", the call chain is
-	 *
-	 *  a -> b -> c
-	 *
-	 *  and, hence, the follow context stack is:
-	 *
-	 *  depth     follow set       start of rule execution
-	 *    0         <EOF>                    a (from main())
-	 *    1          ']'                     b
-	 *    2          '^'                     c
-	 *
-	 *  Notice that ')' is not included, because b would have to have
-	 *  been called from a different context in rule a for ')' to be
-	 *  included.
-	 *
-	 *  For error recovery, we cannot consider FOLLOW(c)
-	 *  (context-sensitive or otherwise).  We need the combined set of
-	 *  all context-sensitive FOLLOW sets--the set of all tokens that
-	 *  could follow any reference in the call chain.  We need to
-	 *  resync to one of those tokens.  Note that FOLLOW(c)='^' and if
-	 *  we resync'd to that token, we'd consume until EOF.  We need to
-	 *  sync to context-sensitive FOLLOWs for a, b, and c: {']','^'}.
-	 *  In this case, for input "[]", LA(1) is ']' and in the set, so we would
-	 *  not consume anything. After printing an error, rule c would
-	 *  return normally.  Rule b would not find the required '^' though.
-	 *  At this point, it gets a mismatched token error and throws an
-	 *  exception (since LA(1) is not in the viable following token
-	 *  set).  The rule exception handler tries to recover, but finds
-	 *  the same recovery set and doesn't consume anything.  Rule b
-	 *  exits normally returning to rule a.  Now it finds the ']' (and
-	 *  with the successful match exits errorRecovery mode).
-	 *
-	 *  So, you can see that the parser walks up the call chain looking
-	 *  for the token that was a member of the recovery set.
-	 *
-	 *  Errors are not generated in errorRecovery mode.
-	 *
-	 *  ANTLR's error recovery mechanism is based upon original ideas:
-	 *
-	 *  "Algorithms + Data Structures = Programs" by Niklaus Wirth
-	 *
-	 *  and
-	 *
-	 *  "A note on error recovery in recursive descent parsers":
-	 *  http://portal.acm.org/citation.cfm?id=947902.947905
-	 *
-	 *  Later, Josef Grosch had some good ideas:
-	 *
-	 *  "Efficient and Comfortable Error Recovery in Recursive Descent
-	 *  Parsers":
-	 *  ftp://www.cocolab.com/products/cocktail/doca4.ps/ell.ps.zip
-	 *
-	 *  Like Grosch I implement context-sensitive FOLLOW sets that are combined
-	 *  at run-time upon error to avoid overhead during parsing.
-	 */
-        [NotNull]
         protected internal virtual IntervalSet GetErrorRecoverySet([NotNull] Parser recognizer)
->>>>>>> 94857db3
         {
             ATN atn = recognizer.Interpreter.atn;
             RuleContext ctx = recognizer._ctx;
