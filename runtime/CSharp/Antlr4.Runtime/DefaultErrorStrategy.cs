// Copyright (c) Terence Parr, Sam Harwell. All Rights Reserved.
// Licensed under the BSD License. See LICENSE.txt in the project root for license information.

using System;
using Antlr4.Runtime.Atn;
using Antlr4.Runtime.Misc;
using Antlr4.Runtime.Sharpen;

namespace Antlr4.Runtime
{
    /// <summary>
    /// This is the default implementation of
    /// <see cref="IAntlrErrorStrategy"/>
    /// used for
    /// error reporting and recovery in ANTLR parsers.
    /// </summary>
    public class DefaultErrorStrategy : IAntlrErrorStrategy
    {
        /// <summary>
        /// Indicates whether the error strategy is currently "recovering from an
        /// error".
        /// </summary>
        /// <remarks>
        /// Indicates whether the error strategy is currently "recovering from an
        /// error". This is used to suppress reporting multiple error messages while
        /// attempting to recover from a detected syntax error.
        /// </remarks>
        /// <seealso cref="InErrorRecoveryMode(Parser)"/>
        protected internal bool errorRecoveryMode = false;

        /// <summary>The index into the input stream where the last error occurred.</summary>
        /// <remarks>
        /// The index into the input stream where the last error occurred.
        /// This is used to prevent infinite loops where an error is found
        /// but no token is consumed during recovery...another error is found,
        /// ad nauseum.  This is a failsafe mechanism to guarantee that at least
        /// one token/tree node is consumed for two errors.
        /// </remarks>
        protected internal int lastErrorIndex = -1;

        protected internal IntervalSet lastErrorStates;

        /// <summary>
        /// <inheritDoc/>
        /// <p>The default implementation simply calls
        /// <see cref="EndErrorCondition(Parser)"/>
        /// to
        /// ensure that the handler is not in error recovery mode.</p>
        /// </summary>
        public virtual void Reset(Parser recognizer)
        {
            EndErrorCondition(recognizer);
        }

        /// <summary>
        /// This method is called to enter error recovery mode when a recognition
        /// exception is reported.
        /// </summary>
        /// <param name="recognizer">the parser instance</param>
        protected internal virtual void BeginErrorCondition(Parser recognizer)
        {
            errorRecoveryMode = true;
        }

        /// <summary><inheritDoc/></summary>
        public virtual bool InErrorRecoveryMode(Parser recognizer)
        {
            return errorRecoveryMode;
        }

        /// <summary>
        /// This method is called to leave error recovery mode after recovering from
        /// a recognition exception.
        /// </summary>
        /// <param name="recognizer"/>
        protected internal virtual void EndErrorCondition(Parser recognizer)
        {
            errorRecoveryMode = false;
            lastErrorStates = null;
            lastErrorIndex = -1;
        }

        /// <summary>
        /// <inheritDoc/>
        /// <p>The default implementation simply calls
        /// <see cref="EndErrorCondition(Parser)"/>
        /// .</p>
        /// </summary>
        public virtual void ReportMatch(Parser recognizer)
        {
            EndErrorCondition(recognizer);
        }

        /// <summary>
        /// <inheritDoc/>
        /// <p>The default implementation returns immediately if the handler is already
        /// in error recovery mode. Otherwise, it calls
        /// <see cref="BeginErrorCondition(Parser)"/>
        /// and dispatches the reporting task based on the runtime type of
        /// <paramref name="e"/>
        /// according to the following table.</p>
        /// <ul>
        /// <li>
        /// <see cref="NoViableAltException"/>
        /// : Dispatches the call to
        /// <see cref="ReportNoViableAlternative(Parser, NoViableAltException)"/>
        /// </li>
        /// <li>
        /// <see cref="InputMismatchException"/>
        /// : Dispatches the call to
        /// <see cref="ReportInputMismatch(Parser, InputMismatchException)"/>
        /// </li>
        /// <li>
        /// <see cref="FailedPredicateException"/>
        /// : Dispatches the call to
        /// <see cref="ReportFailedPredicate(Parser, FailedPredicateException)"/>
        /// </li>
        /// <li>All other types: calls
        /// <see cref="Parser.NotifyErrorListeners(string)"/>
        /// to report
        /// the exception</li>
        /// </ul>
        /// </summary>
        public virtual void ReportError(Parser recognizer, RecognitionException e)
        {
            // if we've already reported an error and have not matched a token
            // yet successfully, don't report any errors.
            if (InErrorRecoveryMode(recognizer))
            {
                //			System.err.print("[SPURIOUS] ");
                return;
            }
            // don't report spurious errors
            BeginErrorCondition(recognizer);
            if (e is NoViableAltException)
            {
                ReportNoViableAlternative(recognizer, (NoViableAltException)e);
            }
            else
            {
                if (e is InputMismatchException)
                {
                    ReportInputMismatch(recognizer, (InputMismatchException)e);
                }
                else
                {
                    if (e is FailedPredicateException)
                    {
                        ReportFailedPredicate(recognizer, (FailedPredicateException)e);
                    }
                    else
                    {
#if !PORTABLE
                        System.Console.Error.WriteLine("unknown recognition error type: " + e.GetType().FullName);
#endif
                        NotifyErrorListeners(recognizer, e.Message, e);
                    }
                }
            }
        }

        protected internal virtual void NotifyErrorListeners(Parser recognizer, string message, RecognitionException e)
        {
            recognizer.NotifyErrorListeners(e.OffendingToken, message, e);
        }

        /// <summary>
        /// <inheritDoc/>
        /// <p>The default implementation resynchronizes the parser by consuming tokens
        /// until we find one in the resynchronization set--loosely the set of tokens
        /// that can follow the current rule.</p>
        /// </summary>
        public virtual void Recover(Parser recognizer, RecognitionException e)
        {
            //		System.out.println("recover in "+recognizer.getRuleInvocationStack()+
            //						   " index="+recognizer.getInputStream().index()+
            //						   ", lastErrorIndex="+
            //						   lastErrorIndex+
            //						   ", states="+lastErrorStates);
            if (lastErrorIndex == ((ITokenStream)recognizer.InputStream).Index && lastErrorStates != null && lastErrorStates.Contains(recognizer.State))
            {
                // uh oh, another error at same token index and previously-visited
                // state in ATN; must be a case where LT(1) is in the recovery
                // token set so nothing got consumed. Consume a single token
                // at least to prevent an infinite loop; this is a failsafe.
                //			System.err.println("seen error condition before index="+
                //							   lastErrorIndex+", states="+lastErrorStates);
                //			System.err.println("FAILSAFE consumes "+recognizer.getTokenNames()[recognizer.getInputStream().LA(1)]);
                recognizer.Consume();
            }
            lastErrorIndex = ((ITokenStream)recognizer.InputStream).Index;
            if (lastErrorStates == null)
            {
                lastErrorStates = new IntervalSet();
            }
            lastErrorStates.Add(recognizer.State);
            IntervalSet followSet = GetErrorRecoverySet(recognizer);
            ConsumeUntil(recognizer, followSet);
        }

        /// <summary>
        /// The default implementation of
        /// <see cref="IAntlrErrorStrategy.Sync(Parser)"/>
        /// makes sure
        /// that the current lookahead symbol is consistent with what were expecting
        /// at this point in the ATN. You can call this anytime but ANTLR only
        /// generates code to check before subrules/loops and each iteration.
        /// <p>Implements Jim Idle's magic sync mechanism in closures and optional
        /// subrules. E.g.,</p>
        /// <pre>
        /// a : sync ( stuff sync )* ;
        /// sync : {consume to what can follow sync} ;
        /// </pre>
        /// At the start of a sub rule upon error,
        /// <see cref="Sync(Parser)"/>
        /// performs single
        /// token deletion, if possible. If it can't do that, it bails on the current
        /// rule and uses the default error recovery, which consumes until the
        /// resynchronization set of the current rule.
        /// <p>If the sub rule is optional (
        /// <c>(...)?</c>
        /// ,
        /// <c>(...)*</c>
        /// , or block
        /// with an empty alternative), then the expected set includes what follows
        /// the subrule.</p>
        /// <p>During loop iteration, it consumes until it sees a token that can start a
        /// sub rule or what follows loop. Yes, that is pretty aggressive. We opt to
        /// stay in the loop as long as possible.</p>
        /// <p><strong>ORIGINS</strong></p>
        /// <p>Previous versions of ANTLR did a poor job of their recovery within loops.
        /// A single mismatch token or missing token would force the parser to bail
        /// out of the entire rules surrounding the loop. So, for rule</p>
        /// <pre>
        /// classDef : 'class' ID '{' member* '}'
        /// </pre>
        /// input with an extra token between members would force the parser to
        /// consume until it found the next class definition rather than the next
        /// member definition of the current class.
        /// <p>This functionality cost a little bit of effort because the parser has to
        /// compare token set at the start of the loop and at each iteration. If for
        /// some reason speed is suffering for you, you can turn off this
        /// functionality by simply overriding this method as a blank { }.</p>
        /// </summary>
        /// <exception cref="Antlr4.Runtime.RecognitionException"/>
        public virtual void Sync(Parser recognizer)
        {
            ATNState s = recognizer.Interpreter.atn.states[recognizer.State];
            //		System.err.println("sync @ "+s.stateNumber+"="+s.getClass().getSimpleName());
            // If already recovering, don't try to sync
            if (InErrorRecoveryMode(recognizer))
            {
                return;
            }
            ITokenStream tokens = ((ITokenStream)recognizer.InputStream);
            int la = tokens.La(1);
            // try cheaper subset first; might get lucky. seems to shave a wee bit off
            if (recognizer.Atn.NextTokens(s).Contains(la) || la == TokenConstants.Eof)
            {
                return;
            }
            // Return but don't end recovery. only do that upon valid token match
            if (recognizer.IsExpectedToken(la))
            {
                return;
            }
            switch (s.StateType)
            {
                case StateType.BlockStart:
                case StateType.StarBlockStart:
                case StateType.PlusBlockStart:
                case StateType.StarLoopEntry:
                {
                    // report error and recover if possible
                    if (SingleTokenDeletion(recognizer) != null)
                    {
                        return;
                    }
                    throw new InputMismatchException(recognizer);
                }

                case StateType.PlusLoopBack:
                case StateType.StarLoopBack:
                {
                    //			System.err.println("at loop back: "+s.getClass().getSimpleName());
                    ReportUnwantedToken(recognizer);
                    IntervalSet expecting = recognizer.GetExpectedTokens();
                    IntervalSet whatFollowsLoopIterationOrRule = expecting.Or(GetErrorRecoverySet(recognizer));
                    ConsumeUntil(recognizer, whatFollowsLoopIterationOrRule);
                    break;
                }

                default:
                {
                    // do nothing if we can't identify the exact kind of ATN state
                    break;
                }
            }
        }

        /// <summary>
        /// This is called by
        /// <see cref="ReportError(Parser, RecognitionException)"/>
        /// when the exception is a
        /// <see cref="NoViableAltException"/>
        /// .
        /// </summary>
        /// <seealso cref="ReportError(Parser, RecognitionException)"/>
        /// <param name="recognizer">the parser instance</param>
        /// <param name="e">the recognition exception</param>
        protected internal virtual void ReportNoViableAlternative(Parser recognizer, NoViableAltException e)
        {
            ITokenStream tokens = ((ITokenStream)recognizer.InputStream);
            string input;
            if (tokens != null)
            {
                if (e.StartToken.Type == TokenConstants.Eof)
                {
                    input = "<EOF>";
                }
                else
                {
                    input = tokens.GetText(e.StartToken, e.OffendingToken);
                }
            }
            else
            {
                input = "<unknown input>";
            }
            string msg = "no viable alternative at input " + EscapeWSAndQuote(input);
            NotifyErrorListeners(recognizer, msg, e);
        }

        /// <summary>
        /// This is called by
        /// <see cref="ReportError(Parser, RecognitionException)"/>
        /// when the exception is an
        /// <see cref="InputMismatchException"/>
        /// .
        /// </summary>
        /// <seealso cref="ReportError(Parser, RecognitionException)"/>
        /// <param name="recognizer">the parser instance</param>
        /// <param name="e">the recognition exception</param>
        protected internal virtual void ReportInputMismatch(Parser recognizer, InputMismatchException e)
        {
            string msg = "mismatched input " + GetTokenErrorDisplay(e.OffendingToken) + " expecting " + e.GetExpectedTokens().ToString(recognizer.Vocabulary);
            NotifyErrorListeners(recognizer, msg, e);
        }

        /// <summary>
        /// This is called by
        /// <see cref="ReportError(Parser, RecognitionException)"/>
        /// when the exception is a
        /// <see cref="FailedPredicateException"/>
        /// .
        /// </summary>
        /// <seealso cref="ReportError(Parser, RecognitionException)"/>
        /// <param name="recognizer">the parser instance</param>
        /// <param name="e">the recognition exception</param>
        protected internal virtual void ReportFailedPredicate(Parser recognizer, FailedPredicateException e)
        {
            string ruleName = recognizer.RuleNames[recognizer._ctx.RuleIndex];
            string msg = "rule " + ruleName + " " + e.Message;
            NotifyErrorListeners(recognizer, msg, e);
        }

        /// <summary>
        /// This method is called to report a syntax error which requires the removal
        /// of a token from the input stream.
        /// </summary>
        /// <remarks>
        /// This method is called to report a syntax error which requires the removal
        /// of a token from the input stream. At the time this method is called, the
        /// erroneous symbol is current
        /// <c>LT(1)</c>
        /// symbol and has not yet been
        /// removed from the input stream. When this method returns,
        /// <paramref name="recognizer"/>
        /// is in error recovery mode.
        /// <p>This method is called when
        /// <see cref="SingleTokenDeletion(Parser)"/>
        /// identifies
        /// single-token deletion as a viable recovery strategy for a mismatched
        /// input error.</p>
        /// <p>The default implementation simply returns if the handler is already in
        /// error recovery mode. Otherwise, it calls
        /// <see cref="BeginErrorCondition(Parser)"/>
        /// to
        /// enter error recovery mode, followed by calling
        /// <see cref="Parser.NotifyErrorListeners(string)"/>
        /// .</p>
        /// </remarks>
        /// <param name="recognizer">the parser instance</param>
        protected internal virtual void ReportUnwantedToken(Parser recognizer)
        {
            if (InErrorRecoveryMode(recognizer))
            {
                return;
            }
            BeginErrorCondition(recognizer);
            IToken t = recognizer.CurrentToken;
            string tokenName = GetTokenErrorDisplay(t);
            IntervalSet expecting = GetExpectedTokens(recognizer);
            string msg = "extraneous input " + tokenName + " expecting " + expecting.ToString(recognizer.Vocabulary);
            recognizer.NotifyErrorListeners(t, msg, null);
        }

        /// <summary>
        /// This method is called to report a syntax error which requires the
        /// insertion of a missing token into the input stream.
        /// </summary>
        /// <remarks>
        /// This method is called to report a syntax error which requires the
        /// insertion of a missing token into the input stream. At the time this
        /// method is called, the missing token has not yet been inserted. When this
        /// method returns,
        /// <paramref name="recognizer"/>
        /// is in error recovery mode.
        /// <p>This method is called when
        /// <see cref="SingleTokenInsertion(Parser)"/>
        /// identifies
        /// single-token insertion as a viable recovery strategy for a mismatched
        /// input error.</p>
        /// <p>The default implementation simply returns if the handler is already in
        /// error recovery mode. Otherwise, it calls
        /// <see cref="BeginErrorCondition(Parser)"/>
        /// to
        /// enter error recovery mode, followed by calling
        /// <see cref="Parser.NotifyErrorListeners(string)"/>
        /// .</p>
        /// </remarks>
        /// <param name="recognizer">the parser instance</param>
        protected internal virtual void ReportMissingToken(Parser recognizer)
        {
            if (InErrorRecoveryMode(recognizer))
            {
                return;
            }
            BeginErrorCondition(recognizer);
            IToken t = recognizer.CurrentToken;
            IntervalSet expecting = GetExpectedTokens(recognizer);
            string msg = "missing " + expecting.ToString(recognizer.Vocabulary) + " at " + GetTokenErrorDisplay(t);
            recognizer.NotifyErrorListeners(t, msg, null);
        }

        /// <summary>
        /// <inheritDoc/>
        /// <p>The default implementation attempts to recover from the mismatched input
        /// by using single token insertion and deletion as described below. If the
        /// recovery attempt fails, this method throws an
        /// <see cref="InputMismatchException"/>
        /// .</p>
        /// <p><strong>EXTRA TOKEN</strong> (single token deletion)</p>
        /// <p>
        /// <c>LA(1)</c>
        /// is not what we are looking for. If
        /// <c>LA(2)</c>
        /// has the
        /// right token, however, then assume
        /// <c>LA(1)</c>
        /// is some extra spurious
        /// token and delete it. Then consume and return the next token (which was
        /// the
        /// <c>LA(2)</c>
        /// token) as the successful result of the match operation.</p>
        /// <p>This recovery strategy is implemented by
        /// <see cref="SingleTokenDeletion(Parser)"/>
        /// .</p>
        /// <p><strong>MISSING TOKEN</strong> (single token insertion)</p>
        /// <p>If current token (at
        /// <c>LA(1)</c>
        /// ) is consistent with what could come
        /// after the expected
        /// <c>LA(1)</c>
        /// token, then assume the token is missing
        /// and use the parser's
        /// <see cref="ITokenFactory"/>
        /// to create it on the fly. The
        /// "insertion" is performed by returning the created token as the successful
        /// result of the match operation.</p>
        /// <p>This recovery strategy is implemented by
        /// <see cref="SingleTokenInsertion(Parser)"/>
        /// .</p>
        /// <p><strong>EXAMPLE</strong></p>
        /// <p>For example, Input
        /// <c>i=(3;</c>
        /// is clearly missing the
        /// <c>')'</c>
        /// . When
        /// the parser returns from the nested call to
        /// <c>expr</c>
        /// , it will have
        /// call chain:</p>
        /// <pre>
        /// stat &#x2192; expr &#x2192; atom
        /// </pre>
        /// and it will be trying to match the
        /// <c>')'</c>
        /// at this point in the
        /// derivation:
        /// <pre>
        /// =&gt; ID '=' '(' INT ')' ('+' atom)* ';'
        /// ^
        /// </pre>
        /// The attempt to match
        /// <c>')'</c>
        /// will fail when it sees
        /// <c>';'</c>
        /// and
        /// call
        /// <see cref="RecoverInline(Parser)"/>
        /// . To recover, it sees that
        /// <c>LA(1)==';'</c>
        /// is in the set of tokens that can follow the
        /// <c>')'</c>
        /// token reference
        /// in rule
        /// <c>atom</c>
        /// . It can assume that you forgot the
        /// <c>')'</c>
        /// .
        /// </summary>
        /// <exception cref="Antlr4.Runtime.RecognitionException"/>
        public virtual IToken RecoverInline(Parser recognizer)
        {
            // SINGLE TOKEN DELETION
            IToken matchedSymbol = SingleTokenDeletion(recognizer);
            if (matchedSymbol != null)
            {
                // we have deleted the extra token.
                // now, move past ttype token as if all were ok
                recognizer.Consume();
                return matchedSymbol;
            }
            // SINGLE TOKEN INSERTION
            if (SingleTokenInsertion(recognizer))
            {
                return GetMissingSymbol(recognizer);
            }
            // even that didn't work; must throw the exception
            throw new InputMismatchException(recognizer);
        }

        /// <summary>
        /// This method implements the single-token insertion inline error recovery
        /// strategy.
        /// </summary>
        /// <remarks>
        /// This method implements the single-token insertion inline error recovery
        /// strategy. It is called by
        /// <see cref="RecoverInline(Parser)"/>
        /// if the single-token
        /// deletion strategy fails to recover from the mismatched input. If this
        /// method returns
        /// <see langword="true"/>
        /// ,
        /// <paramref name="recognizer"/>
        /// will be in error recovery
        /// mode.
        /// <p>This method determines whether or not single-token insertion is viable by
        /// checking if the
        /// <c>LA(1)</c>
        /// input symbol could be successfully matched
        /// if it were instead the
        /// <c>LA(2)</c>
        /// symbol. If this method returns
        /// <see langword="true"/>
        /// , the caller is responsible for creating and inserting a
        /// token with the correct type to produce this behavior.</p>
        /// </remarks>
        /// <param name="recognizer">the parser instance</param>
        /// <returns>
        /// 
        /// <see langword="true"/>
        /// if single-token insertion is a viable recovery
        /// strategy for the current mismatched input, otherwise
        /// <see langword="false"/>
        /// </returns>
        protected internal virtual bool SingleTokenInsertion(Parser recognizer)
        {
            int currentSymbolType = ((ITokenStream)recognizer.InputStream).La(1);
            // if current token is consistent with what could come after current
            // ATN state, then we know we're missing a token; error recovery
            // is free to conjure up and insert the missing token
            ATNState currentState = recognizer.Interpreter.atn.states[recognizer.State];
            ATNState next = currentState.Transition(0).target;
            ATN atn = recognizer.Interpreter.atn;
            IntervalSet expectingAtLL2 = atn.NextTokens(next, PredictionContext.FromRuleContext(atn, recognizer._ctx));
            //		System.out.println("LT(2) set="+expectingAtLL2.toString(recognizer.getTokenNames()));
            if (expectingAtLL2.Contains(currentSymbolType))
            {
                ReportMissingToken(recognizer);
                return true;
            }
            return false;
        }

        /// <summary>
        /// This method implements the single-token deletion inline error recovery
        /// strategy.
        /// </summary>
        /// <remarks>
        /// This method implements the single-token deletion inline error recovery
        /// strategy. It is called by
        /// <see cref="RecoverInline(Parser)"/>
        /// to attempt to recover
        /// from mismatched input. If this method returns null, the parser and error
        /// handler state will not have changed. If this method returns non-null,
        /// <paramref name="recognizer"/>
        /// will <em>not</em> be in error recovery mode since the
        /// returned token was a successful match.
        /// <p>If the single-token deletion is successful, this method calls
        /// <see cref="ReportUnwantedToken(Parser)"/>
        /// to report the error, followed by
        /// <see cref="Parser.Consume()"/>
        /// to actually "delete" the extraneous token. Then,
        /// before returning
        /// <see cref="ReportMatch(Parser)"/>
        /// is called to signal a successful
        /// match.</p>
        /// </remarks>
        /// <param name="recognizer">the parser instance</param>
        /// <returns>
        /// the successfully matched
        /// <see cref="IToken"/>
        /// instance if single-token
        /// deletion successfully recovers from the mismatched input, otherwise
        /// <see langword="null"/>
        /// </returns>
        [return: Nullable]
        protected internal virtual IToken SingleTokenDeletion(Parser recognizer)
        {
            int nextTokenType = ((ITokenStream)recognizer.InputStream).La(2);
            IntervalSet expecting = GetExpectedTokens(recognizer);
            if (expecting.Contains(nextTokenType))
            {
                ReportUnwantedToken(recognizer);
                /*
                System.err.println("recoverFromMismatchedToken deleting "+
                ((TokenStream)recognizer.getInputStream()).LT(1)+
                " since "+((TokenStream)recognizer.getInputStream()).LT(2)+
                " is what we want");
                */
                recognizer.Consume();
                // simply delete extra token
                // we want to return the token we're actually matching
                IToken matchedSymbol = recognizer.CurrentToken;
                ReportMatch(recognizer);
                // we know current token is correct
                return matchedSymbol;
            }
            return null;
        }

        /// <summary>Conjure up a missing token during error recovery.</summary>
        /// <remarks>
        /// Conjure up a missing token during error recovery.
        /// The recognizer attempts to recover from single missing
        /// symbols. But, actions might refer to that missing symbol.
        /// For example, x=ID {f($x);}. The action clearly assumes
        /// that there has been an identifier matched previously and that
        /// $x points at that token. If that token is missing, but
        /// the next token in the stream is what we want we assume that
        /// this token is missing and we keep going. Because we
        /// have to return some token to replace the missing token,
        /// we have to conjure one up. This method gives the user control
        /// over the tokens returned for missing tokens. Mostly,
        /// you will want to create something special for identifier
        /// tokens. For literals such as '{' and ',', the default
        /// action in the parser or tree parser works. It simply creates
        /// a CommonToken of the appropriate type. The text will be the token.
        /// If you change what tokens must be created by the lexer,
        /// override this method to create the appropriate tokens.
        /// </remarks>
        [return: NotNull]
        protected internal virtual IToken GetMissingSymbol(Parser recognizer)
        {
            IToken currentSymbol = recognizer.CurrentToken;
            IntervalSet expecting = GetExpectedTokens(recognizer);
            int expectedTokenType = expecting.MinElement;
            // get any element
            string tokenText;
            if (expectedTokenType == TokenConstants.Eof)
            {
                tokenText = "<missing EOF>";
            }
            else
            {
                tokenText = "<missing " + recognizer.Vocabulary.GetDisplayName(expectedTokenType) + ">";
            }
            IToken current = currentSymbol;
            IToken lookback = ((ITokenStream)recognizer.InputStream).Lt(-1);
            if (current.Type == TokenConstants.Eof && lookback != null)
            {
                current = lookback;
            }
            return ConstructToken(((ITokenStream)recognizer.InputStream).TokenSource, expectedTokenType, tokenText, current);
        }

        protected internal virtual IToken ConstructToken(ITokenSource tokenSource, int expectedTokenType, string tokenText, IToken current)
        {
            ITokenFactory factory = tokenSource.TokenFactory;
            return factory.Create(Tuple.Create(tokenSource, current.TokenSource.InputStream), expectedTokenType, tokenText, TokenConstants.DefaultChannel, -1, -1, current.Line, current.Column);
        }

        [return: NotNull]
        protected internal virtual IntervalSet GetExpectedTokens(Parser recognizer)
        {
            return recognizer.GetExpectedTokens();
        }

        /// <summary>
        /// How should a token be displayed in an error message? The default
        /// is to display just the text, but during development you might
        /// want to have a lot of information spit out.
        /// </summary>
        /// <remarks>
        /// How should a token be displayed in an error message? The default
        /// is to display just the text, but during development you might
        /// want to have a lot of information spit out.  Override in that case
        /// to use t.toString() (which, for CommonToken, dumps everything about
        /// the token). This is better than forcing you to override a method in
        /// your token objects because you don't have to go modify your lexer
        /// so that it creates a new Java type.
        /// </remarks>
        protected internal virtual string GetTokenErrorDisplay(IToken t)
        {
            if (t == null)
            {
                return "<no token>";
            }
            string s = GetSymbolText(t);
            if (s == null)
            {
                if (GetSymbolType(t) == TokenConstants.Eof)
                {
                    s = "<EOF>";
                }
                else
                {
                    s = "<" + GetSymbolType(t) + ">";
                }
            }
            return EscapeWSAndQuote(s);
        }

        protected internal virtual string GetSymbolText(IToken symbol)
        {
            return symbol.Text;
        }

        protected internal virtual int GetSymbolType(IToken symbol)
        {
            return symbol.Type;
        }

        [return: NotNull]
        protected internal virtual string EscapeWSAndQuote(string s)
        {
            //		if ( s==null ) return s;
            s = s.Replace("\n", "\\n");
            s = s.Replace("\r", "\\r");
            s = s.Replace("\t", "\\t");
            return "'" + s + "'";
        }

<<<<<<< HEAD
        [return: NotNull]
=======
        /*  Compute the error recovery set for the current rule.  During
        *  rule invocation, the parser pushes the set of tokens that can
        *  follow that rule reference on the stack; this amounts to
        *  computing FIRST of what follows the rule reference in the
        *  enclosing rule. See LinearApproximator.FIRST().
        *  This local follow set only includes tokens
        *  from within the rule; i.e., the FIRST computation done by
        *  ANTLR stops at the end of a rule.
        *
        *  EXAMPLE
        *
        *  When you find a "no viable alt exception", the input is not
        *  consistent with any of the alternatives for rule r.  The best
        *  thing to do is to consume tokens until you see something that
        *  can legally follow a call to r *or* any rule that called r.
        *  You don't want the exact set of viable next tokens because the
        *  input might just be missing a token--you might consume the
        *  rest of the input looking for one of the missing tokens.
        *
        *  Consider grammar:
        *
        *  a : '[' b ']'
        *    | '(' b ')'
        *    ;
        *  b : c '^' INT ;
        *  c : ID
        *    | INT
        *    ;
        *
        *  At each rule invocation, the set of tokens that could follow
        *  that rule is pushed on a stack.  Here are the various
        *  context-sensitive follow sets:
        *
        *  FOLLOW(b1_in_a) = FIRST(']') = ']'
        *  FOLLOW(b2_in_a) = FIRST(')') = ')'
        *  FOLLOW(c_in_b) = FIRST('^') = '^'
        *
        *  Upon erroneous input "[]", the call chain is
        *
        *  a -> b -> c
        *
        *  and, hence, the follow context stack is:
        *
        *  depth     follow set       start of rule execution
        *    0         <EOF>                    a (from main())
        *    1          ']'                     b
        *    2          '^'                     c
        *
        *  Notice that ')' is not included, because b would have to have
        *  been called from a different context in rule a for ')' to be
        *  included.
        *
        *  For error recovery, we cannot consider FOLLOW(c)
        *  (context-sensitive or otherwise).  We need the combined set of
        *  all context-sensitive FOLLOW sets--the set of all tokens that
        *  could follow any reference in the call chain.  We need to
        *  resync to one of those tokens.  Note that FOLLOW(c)='^' and if
        *  we resync'd to that token, we'd consume until EOF.  We need to
        *  sync to context-sensitive FOLLOWs for a, b, and c: {']','^'}.
        *  In this case, for input "[]", LA(1) is ']' and in the set, so we would
        *  not consume anything. After printing an error, rule c would
        *  return normally.  Rule b would not find the required '^' though.
        *  At this point, it gets a mismatched token error and throws an
        *  exception (since LA(1) is not in the viable following token
        *  set).  The rule exception handler tries to recover, but finds
        *  the same recovery set and doesn't consume anything.  Rule b
        *  exits normally returning to rule a.  Now it finds the ']' (and
        *  with the successful match exits errorRecovery mode).
        *
        *  So, you can see that the parser walks up the call chain looking
        *  for the token that was a member of the recovery set.
        *
        *  Errors are not generated in errorRecovery mode.
        *
        *  ANTLR's error recovery mechanism is based upon original ideas:
        *
        *  "Algorithms + Data Structures = Programs" by Niklaus Wirth
        *
        *  and
        *
        *  "A note on error recovery in recursive descent parsers":
        *  http://portal.acm.org/citation.cfm?id=947902.947905
        *
        *  Later, Josef Grosch had some good ideas:
        *
        *  "Efficient and Comfortable Error Recovery in Recursive Descent
        *  Parsers":
        *  ftp://www.cocolab.com/products/cocktail/doca4.ps/ell.ps.zip
        *
        *  Like Grosch I implement context-sensitive FOLLOW sets that are combined
        *  at run-time upon error to avoid overhead during parsing.
        */
        [NotNull]
>>>>>>> 728508bd
        protected internal virtual IntervalSet GetErrorRecoverySet(Parser recognizer)
        {
            ATN atn = recognizer.Interpreter.atn;
            RuleContext ctx = recognizer._ctx;
            IntervalSet recoverSet = new IntervalSet();
            while (ctx != null && ctx.invokingState >= 0)
            {
                // compute what follows who invoked us
                ATNState invokingState = atn.states[ctx.invokingState];
                RuleTransition rt = (RuleTransition)invokingState.Transition(0);
                IntervalSet follow = atn.NextTokens(rt.followState);
                recoverSet.AddAll(follow);
                ctx = ctx.parent;
            }
            recoverSet.Remove(TokenConstants.Epsilon);
            //		System.out.println("recover set "+recoverSet.toString(recognizer.getTokenNames()));
            return recoverSet;
        }

        /// <summary>Consume tokens until one matches the given token set.</summary>
        protected internal virtual void ConsumeUntil(Parser recognizer, IntervalSet set)
        {
            //		System.err.println("consumeUntil("+set.toString(recognizer.getTokenNames())+")");
            int ttype = ((ITokenStream)recognizer.InputStream).La(1);
            while (ttype != TokenConstants.Eof && !set.Contains(ttype))
            {
                //System.out.println("consume during recover LA(1)="+getTokenNames()[input.LA(1)]);
                //			recognizer.getInputStream().consume();
                recognizer.Consume();
                ttype = ((ITokenStream)recognizer.InputStream).La(1);
            }
        }
    }
}<|MERGE_RESOLUTION|>--- conflicted
+++ resolved
@@ -764,9 +764,6 @@
             return "'" + s + "'";
         }
 
-<<<<<<< HEAD
-        [return: NotNull]
-=======
         /*  Compute the error recovery set for the current rule.  During
         *  rule invocation, the parser pushes the set of tokens that can
         *  follow that rule reference on the stack; this amounts to
@@ -859,8 +856,7 @@
         *  Like Grosch I implement context-sensitive FOLLOW sets that are combined
         *  at run-time upon error to avoid overhead during parsing.
         */
-        [NotNull]
->>>>>>> 728508bd
+        [return: NotNull]
         protected internal virtual IntervalSet GetErrorRecoverySet(Parser recognizer)
         {
             ATN atn = recognizer.Interpreter.atn;
