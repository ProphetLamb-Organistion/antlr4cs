// Copyright (c) Terence Parr, Sam Harwell. All Rights Reserved.
// Licensed under the BSD License. See LICENSE.txt in the project root for license information.

<<<<<<< HEAD
=======
/*
 * Copyright (c) 2012 The ANTLR Project. All rights reserved.
 * Use of this file is governed by the BSD-3-Clause license that
 * can be found in the LICENSE.txt file in the project root.
 */
>>>>>>> 94857db3
using System;
using System.Collections.Generic;
using System.Text;
using Antlr4.Runtime;
using Antlr4.Runtime.Misc;
using Antlr4.Runtime.Sharpen;
using Antlr4.Runtime.Tree;

namespace Antlr4.Runtime.Tree.Pattern
{
    /// <summary>
    /// A tree pattern matching mechanism for ANTLR
    /// <see cref="Antlr4.Runtime.Tree.IParseTree"/>
    /// s.
    /// <p>Patterns are strings of source input text with special tags representing
    /// token or rule references such as:</p>
    /// <p>
    /// <c>&lt;ID&gt; = &lt;expr&gt;;</c>
    /// </p>
    /// <p>Given a pattern start rule such as
    /// <c>statement</c>
    /// , this object constructs
    /// a
    /// <see cref="Antlr4.Runtime.Tree.IParseTree"/>
    /// with placeholders for the
    /// <c>ID</c>
    /// and
    /// <c>expr</c>
    /// subtree. Then the
    /// <see cref="Match(Antlr4.Runtime.Tree.IParseTree, ParseTreePattern)"/>
    /// routines can compare an actual
    /// <see cref="Antlr4.Runtime.Tree.IParseTree"/>
    /// from a parse with this pattern. Tag
    /// <c>&lt;ID&gt;</c>
    /// matches
    /// any
    /// <c>ID</c>
    /// token and tag
    /// <c>&lt;expr&gt;</c>
    /// references the result of the
    /// <c>expr</c>
    /// rule (generally an instance of
    /// <c>ExprContext</c>
    /// .</p>
    /// <p>Pattern
    /// <c>x = 0;</c>
    /// is a similar pattern that matches the same pattern
    /// except that it requires the identifier to be
    /// <c>x</c>
    /// and the expression to
    /// be
    /// <c>0</c>
    /// .</p>
    /// <p>The
    /// <see cref="Matches(Antlr4.Runtime.Tree.IParseTree, ParseTreePattern)"/>
    /// routines return
    /// <see langword="true"/>
    /// or
    /// <see langword="false"/>
    /// based
    /// upon a match for the tree rooted at the parameter sent in. The
    /// <see cref="Match(Antlr4.Runtime.Tree.IParseTree, ParseTreePattern)"/>
    /// routines return a
    /// <see cref="ParseTreeMatch"/>
    /// object that
    /// contains the parse tree, the parse tree pattern, and a map from tag name to
    /// matched nodes (more below). A subtree that fails to match, returns with
    /// <see cref="ParseTreeMatch.MismatchedNode"/>
    /// set to the first tree node that did not
    /// match.</p>
    /// <p>For efficiency, you can compile a tree pattern in string form to a
    /// <see cref="ParseTreePattern"/>
    /// object.</p>
    /// <p>See
    /// <c>TestParseTreeMatcher</c>
    /// for lots of examples.
    /// <see cref="ParseTreePattern"/>
    /// has two static helper methods:
    /// <see cref="ParseTreePattern.FindAll(Antlr4.Runtime.Tree.IParseTree, string)"/>
    /// and
    /// <see cref="ParseTreePattern.Match(Antlr4.Runtime.Tree.IParseTree)"/>
    /// that
    /// are easy to use but not super efficient because they create new
    /// <see cref="ParseTreePatternMatcher"/>
    /// objects each time and have to compile the
    /// pattern in string form before using it.</p>
    /// <p>The lexer and parser that you pass into the
    /// <see cref="ParseTreePatternMatcher"/>
    /// constructor are used to parse the pattern in string form. The lexer converts
    /// the
    /// <c>&lt;ID&gt; = &lt;expr&gt;;</c>
    /// into a sequence of four tokens (assuming lexer
    /// throws out whitespace or puts it on a hidden channel). Be aware that the
    /// input stream is reset for the lexer (but not the parser; a
    /// <see cref="Antlr4.Runtime.ParserInterpreter"/>
    /// is created to parse the input.). Any user-defined
    /// fields you have put into the lexer might get changed when this mechanism asks
    /// it to scan the pattern string.</p>
    /// <p>Normally a parser does not accept token
    /// <c>&lt;expr&gt;</c>
    /// as a valid
    /// <c>expr</c>
    /// but, from the parser passed in, we create a special version of
    /// the underlying grammar representation (an
    /// <see cref="Antlr4.Runtime.Atn.ATN"/>
    /// ) that allows imaginary
    /// tokens representing rules (
    /// <c>&lt;expr&gt;</c>
    /// ) to match entire rules. We call
    /// these <em>bypass alternatives</em>.</p>
    /// <p>Delimiters are
    /// <c>&lt;</c>
    /// and
    /// <c>&gt;</c>
    /// , with
    /// <c>\</c>
    /// as the escape string
    /// by default, but you can set them to whatever you want using
    /// <see cref="SetDelimiters(string, string, string)"/>
    /// . You must escape both start and stop strings
    /// <c>\&lt;</c>
    /// and
    /// <c>\&gt;</c>
    /// .</p>
    /// </summary>
    public class ParseTreePatternMatcher
    {
        [System.Serializable]
        public class CannotInvokeStartRule : Exception
        {
            public CannotInvokeStartRule(Exception e)
                : base(e.Message, e)
            {
            }
        }

        [System.Serializable]
        public class StartRuleDoesNotConsumeFullPattern : Exception
        {
            // Fixes https://github.com/antlr/antlr4/issues/413
            // "Tree pattern compilation doesn't check for a complete parse"
        }

        /// <summary>
        /// This is the backing field for
        /// <see cref="Lexer()"/>
        /// .
        /// </summary>
        private readonly Lexer lexer;

        /// <summary>
        /// This is the backing field for
        /// <see cref="Parser()"/>
        /// .
        /// </summary>
        private readonly Parser parser;

        protected internal string start = "<";

        protected internal string stop = ">";

        protected internal string escape = "\\";

        /// <summary>
        /// Constructs a
        /// <see cref="ParseTreePatternMatcher"/>
        /// or from a
        /// <see cref="Antlr4.Runtime.Lexer"/>
        /// and
        /// <see cref="Antlr4.Runtime.Parser"/>
        /// object. The lexer input stream is altered for tokenizing
        /// the tree patterns. The parser is used as a convenient mechanism to get
        /// the grammar name, plus token, rule names.
        /// </summary>
        public ParseTreePatternMatcher(Lexer lexer, Parser parser)
        {
            // e.g., \< and \> must escape BOTH!
            this.lexer = lexer;
            this.parser = parser;
        }

        /// <summary>
        /// Set the delimiters used for marking rule and token tags within concrete
        /// syntax used by the tree pattern parser.
        /// </summary>
        /// <param name="start">The start delimiter.</param>
        /// <param name="stop">The stop delimiter.</param>
        /// <param name="escapeLeft">The escape sequence to use for escaping a start or stop delimiter.</param>
        /// <exception>
        /// IllegalArgumentException
        /// if
        /// <paramref name="start"/>
        /// is
        /// <see langword="null"/>
        /// or empty.
        /// </exception>
        /// <exception>
        /// IllegalArgumentException
        /// if
        /// <paramref name="stop"/>
        /// is
        /// <see langword="null"/>
        /// or empty.
        /// </exception>
        public virtual void SetDelimiters(string start, string stop, string escapeLeft)
        {
            if (string.IsNullOrEmpty(start))
            {
                throw new ArgumentException("start cannot be null or empty");
            }
            if (string.IsNullOrEmpty(stop))
            {
                throw new ArgumentException("stop cannot be null or empty");
            }
            this.start = start;
            this.stop = stop;
            this.escape = escapeLeft;
        }

        /// <summary>
        /// Does
        /// <paramref name="pattern"/>
        /// matched as rule
        /// <paramref name="patternRuleIndex"/>
        /// match
        /// <paramref name="tree"/>
        /// ?
        /// </summary>
        public virtual bool Matches(IParseTree tree, string pattern, int patternRuleIndex)
        {
            ParseTreePattern p = Compile(pattern, patternRuleIndex);
            return Matches(tree, p);
        }

        /// <summary>
        /// Does
        /// <paramref name="pattern"/>
        /// matched as rule patternRuleIndex match tree? Pass in a
        /// compiled pattern instead of a string representation of a tree pattern.
        /// </summary>
        public virtual bool Matches(IParseTree tree, ParseTreePattern pattern)
        {
            MultiMap<string, IParseTree> labels = new MultiMap<string, IParseTree>();
            IParseTree mismatchedNode = MatchImpl(tree, pattern.PatternTree, labels);
            return mismatchedNode == null;
        }

        /// <summary>
        /// Compare
        /// <paramref name="pattern"/>
        /// matched as rule
        /// <paramref name="patternRuleIndex"/>
        /// against
        /// <paramref name="tree"/>
        /// and return a
        /// <see cref="ParseTreeMatch"/>
        /// object that contains the
        /// matched elements, or the node at which the match failed.
        /// </summary>
        public virtual ParseTreeMatch Match(IParseTree tree, string pattern, int patternRuleIndex)
        {
            ParseTreePattern p = Compile(pattern, patternRuleIndex);
            return Match(tree, p);
        }

        /// <summary>
        /// Compare
        /// <paramref name="pattern"/>
        /// matched against
        /// <paramref name="tree"/>
        /// and return a
        /// <see cref="ParseTreeMatch"/>
        /// object that contains the matched elements, or the
        /// node at which the match failed. Pass in a compiled pattern instead of a
        /// string representation of a tree pattern.
        /// </summary>
<<<<<<< HEAD
        [return: NotNull]
        public virtual ParseTreeMatch Match(IParseTree tree, ParseTreePattern pattern)
=======
        [NotNull]
        public virtual ParseTreeMatch Match([NotNull] IParseTree tree, [NotNull] ParseTreePattern pattern)
>>>>>>> 94857db3
        {
            MultiMap<string, IParseTree> labels = new MultiMap<string, IParseTree>();
            IParseTree mismatchedNode = MatchImpl(tree, pattern.PatternTree, labels);
            return new ParseTreeMatch(tree, pattern, labels, mismatchedNode);
        }

        /// <summary>
        /// For repeated use of a tree pattern, compile it to a
        /// <see cref="ParseTreePattern"/>
        /// using this method.
        /// </summary>
        public virtual ParseTreePattern Compile(string pattern, int patternRuleIndex)
        {
            IList<IToken> tokenList = Tokenize(pattern);
            ListTokenSource tokenSrc = new ListTokenSource(tokenList);
            CommonTokenStream tokens = new CommonTokenStream(tokenSrc);
            ParserInterpreter parserInterp = new ParserInterpreter(parser.GrammarFileName, parser.Vocabulary, Arrays.AsList(parser.RuleNames), parser.GetATNWithBypassAlts(), tokens);
            IParseTree tree = null;
            try
            {
                parserInterp.ErrorHandler = new BailErrorStrategy();
                tree = parserInterp.Parse(patternRuleIndex);
            }
            catch (ParseCanceledException e)
            {
                //			System.out.println("pattern tree = "+tree.toStringTree(parserInterp));
                throw (RecognitionException)e.InnerException;
            }
            catch (RecognitionException)
            {
                throw;
            }
            catch (Exception e)
            {
                throw new ParseTreePatternMatcher.CannotInvokeStartRule(e);
            }
            // Make sure tree pattern compilation checks for a complete parse
            if (tokens.La(1) != TokenConstants.Eof)
            {
                throw new ParseTreePatternMatcher.StartRuleDoesNotConsumeFullPattern();
            }
            return new ParseTreePattern(this, pattern, patternRuleIndex, tree);
        }

        /// <summary>Used to convert the tree pattern string into a series of tokens.</summary>
        /// <remarks>
        /// Used to convert the tree pattern string into a series of tokens. The
        /// input stream is reset.
        /// </remarks>
        [NotNull]
        public virtual Lexer Lexer
        {
            get
            {
                return lexer;
            }
        }

        /// <summary>
        /// Used to collect to the grammar file name, token names, rule names for
        /// used to parse the pattern into a parse tree.
        /// </summary>
        [NotNull]
        public virtual Parser Parser
        {
            get
            {
                return parser;
            }
        }

        // ---- SUPPORT CODE ----
        /// <summary>
        /// Recursively walk
        /// <paramref name="tree"/>
        /// against
        /// <paramref name="patternTree"/>
        /// , filling
        /// <c>match.</c>
        /// <see cref="ParseTreeMatch.Labels"/>
        /// .
        /// </summary>
        /// <returns>
        /// the first node encountered in
        /// <paramref name="tree"/>
        /// which does not match
        /// a corresponding node in
        /// <paramref name="patternTree"/>
        /// , or
        /// <see langword="null"/>
        /// if the match
        /// was successful. The specific node returned depends on the matching
        /// algorithm used by the implementation, and may be overridden.
        /// </returns>
<<<<<<< HEAD
        [return: Nullable]
        protected internal virtual IParseTree MatchImpl(IParseTree tree, IParseTree patternTree, MultiMap<string, IParseTree> labels)
=======
        [Nullable]
        protected internal virtual IParseTree MatchImpl([NotNull] IParseTree tree, [NotNull] IParseTree patternTree, [NotNull] MultiMap<string, IParseTree> labels)
>>>>>>> 94857db3
        {
            if (tree == null)
            {
                throw new ArgumentException("tree cannot be null");
            }
            if (patternTree == null)
            {
                throw new ArgumentException("patternTree cannot be null");
            }
            // x and <ID>, x and y, or x and x; or could be mismatched types
            if (tree is ITerminalNode && patternTree is ITerminalNode)
            {
                ITerminalNode t1 = (ITerminalNode)tree;
                ITerminalNode t2 = (ITerminalNode)patternTree;
                IParseTree mismatchedNode = null;
                // both are tokens and they have same type
                if (t1.Symbol.Type == t2.Symbol.Type)
                {
                    if (t2.Symbol is TokenTagToken)
                    {
                        // x and <ID>
                        TokenTagToken tokenTagToken = (TokenTagToken)t2.Symbol;
                        // track label->list-of-nodes for both token name and label (if any)

                        labels.Map(tokenTagToken.TokenName, tree);
                        if (tokenTagToken.Label != null)
                        {
                            labels.Map(tokenTagToken.Label, tree);
                        }
                    }
                    else
                    {
                        if (t1.GetText().Equals(t2.GetText(), StringComparison.Ordinal))
                        {
                        }
                        else
                        {
                            // x and x
                            // x and y
                            if (mismatchedNode == null)
                            {
                                mismatchedNode = t1;
                            }
                        }
                    }
                }
                else
                {
                    if (mismatchedNode == null)
                    {
                        mismatchedNode = t1;
                    }
                }
                return mismatchedNode;
            }
            if (tree is ParserRuleContext && patternTree is ParserRuleContext)
            {
                ParserRuleContext r1 = (ParserRuleContext)tree;
                ParserRuleContext r2 = (ParserRuleContext)patternTree;
                IParseTree mismatchedNode = null;
                // (expr ...) and <expr>
                RuleTagToken ruleTagToken = GetRuleTagToken(r2);
                if (ruleTagToken != null)
                {
                    if (r1.RuleIndex == r2.RuleIndex)
                    {
                        // track label->list-of-nodes for both rule name and label (if any)
                        labels.Map(ruleTagToken.RuleName, tree);
                        if (ruleTagToken.Label != null)
                        {
                            labels.Map(ruleTagToken.Label, tree);
                        }
                    }
                    else
                    {
                        if (mismatchedNode == null)
                        {
                            mismatchedNode = r1;
                        }
                    }
                    return mismatchedNode;
                }
                // (expr ...) and (expr ...)
                if (r1.ChildCount != r2.ChildCount)
                {
                    if (mismatchedNode == null)
                    {
                        mismatchedNode = r1;
                    }
                    return mismatchedNode;
                }
                int n = r1.ChildCount;
                for (int i = 0; i < n; i++)
                {
                    IParseTree childMatch = MatchImpl(r1.GetChild(i), patternTree.GetChild(i), labels);
                    if (childMatch != null)
                    {
                        return childMatch;
                    }
                }
                return mismatchedNode;
            }
            // if nodes aren't both tokens or both rule nodes, can't match
            return tree;
        }

        /// <summary>
        /// Is
        /// <paramref name="t"/>
        /// 
        /// <c>(expr &lt;expr&gt;)</c>
        /// subtree?
        /// </summary>
        protected internal virtual RuleTagToken GetRuleTagToken(IParseTree t)
        {
            if (t is IRuleNode)
            {
                IRuleNode r = (IRuleNode)t;
                if (r.ChildCount == 1 && r.GetChild(0) is ITerminalNode)
                {
                    ITerminalNode c = (ITerminalNode)r.GetChild(0);
                    if (c.Symbol is RuleTagToken)
                    {
                        //					System.out.println("rule tag subtree "+t.toStringTree(parser));
                        return (RuleTagToken)c.Symbol;
                    }
                }
            }
            return null;
        }

        public virtual IList<IToken> Tokenize(string pattern)
        {
            // split pattern into chunks: sea (raw input) and islands (<ID>, <expr>)
            IList<Chunk> chunks = Split(pattern);
            // create token stream from text and tags
            IList<IToken> tokens = new List<IToken>();
            foreach (Chunk chunk in chunks)
            {
                if (chunk is TagChunk)
                {
                    TagChunk tagChunk = (TagChunk)chunk;
                    // add special rule token or conjure up new token from name
                    if (System.Char.IsUpper(tagChunk.Tag[0]))
                    {
                        int ttype = parser.GetTokenType(tagChunk.Tag);
                        if (ttype == TokenConstants.InvalidType)
                        {
                            throw new ArgumentException("Unknown token " + tagChunk.Tag + " in pattern: " + pattern);
                        }
                        TokenTagToken t = new TokenTagToken(tagChunk.Tag, ttype, tagChunk.Label);
                        tokens.Add(t);
                    }
                    else
                    {
                        if (System.Char.IsLower(tagChunk.Tag[0]))
                        {
                            int ruleIndex = parser.GetRuleIndex(tagChunk.Tag);
                            if (ruleIndex == -1)
                            {
                                throw new ArgumentException("Unknown rule " + tagChunk.Tag + " in pattern: " + pattern);
                            }
                            int ruleImaginaryTokenType = parser.GetATNWithBypassAlts().ruleToTokenType[ruleIndex];
                            tokens.Add(new RuleTagToken(tagChunk.Tag, ruleImaginaryTokenType, tagChunk.Label));
                        }
                        else
                        {
                            throw new ArgumentException("invalid tag: " + tagChunk.Tag + " in pattern: " + pattern);
                        }
                    }
                }
                else
                {
                    TextChunk textChunk = (TextChunk)chunk;
                    AntlrInputStream @in = new AntlrInputStream(textChunk.Text);
                    lexer.SetInputStream(@in);
                    IToken t = lexer.NextToken();
                    while (t.Type != TokenConstants.Eof)
                    {
                        tokens.Add(t);
                        t = lexer.NextToken();
                    }
                }
            }
            //		System.out.println("tokens="+tokens);
            return tokens;
        }

        /// <summary>
        /// Split
        /// <c>&lt;ID&gt; = &lt;e:expr&gt; ;</c>
        /// into 4 chunks for tokenizing by
        /// <see cref="Tokenize(string)"/>
        /// .
        /// </summary>
        internal virtual IList<Chunk> Split(string pattern)
        {
            int p = 0;
            int n = pattern.Length;
            IList<Chunk> chunks = new List<Chunk>();
            StringBuilder buf = new StringBuilder();
            // find all start and stop indexes first, then collect
            IList<int> starts = new List<int>();
            IList<int> stops = new List<int>();
            while (p < n)
            {
                if (p == pattern.IndexOf(escape + start, p))
                {
                    p += escape.Length + start.Length;
                }
                else
                {
                    if (p == pattern.IndexOf(escape + stop, p))
                    {
                        p += escape.Length + stop.Length;
                    }
                    else
                    {
                        if (p == pattern.IndexOf(start, p))
                        {
                            starts.Add(p);
                            p += start.Length;
                        }
                        else
                        {
                            if (p == pattern.IndexOf(stop, p))
                            {
                                stops.Add(p);
                                p += stop.Length;
                            }
                            else
                            {
                                p++;
                            }
                        }
                    }
                }
            }
            //		System.out.println("");
            //		System.out.println(starts);
            //		System.out.println(stops);
            if (starts.Count > stops.Count)
            {
                throw new ArgumentException("unterminated tag in pattern: " + pattern);
            }
            if (starts.Count < stops.Count)
            {
                throw new ArgumentException("missing start tag in pattern: " + pattern);
            }
            int ntags = starts.Count;
            for (int i = 0; i < ntags; i++)
            {
                if (starts[i] >= stops[i])
                {
                    throw new ArgumentException("tag delimiters out of order in pattern: " + pattern);
                }
            }
            // collect into chunks now
            if (ntags == 0)
            {
                string text = Sharpen.Runtime.Substring(pattern, 0, n);
                chunks.Add(new TextChunk(text));
            }
            if (ntags > 0 && starts[0] > 0)
            {
                // copy text up to first tag into chunks
                string text = Sharpen.Runtime.Substring(pattern, 0, starts[0]);
                chunks.Add(new TextChunk(text));
            }
            for (int i_1 = 0; i_1 < ntags; i_1++)
            {
                // copy inside of <tag>
                string tag = Sharpen.Runtime.Substring(pattern, starts[i_1] + start.Length, stops[i_1]);
                string ruleOrToken = tag;
                string label = null;
                int colon = tag.IndexOf(':');
                if (colon >= 0)
                {
                    label = Sharpen.Runtime.Substring(tag, 0, colon);
                    ruleOrToken = Sharpen.Runtime.Substring(tag, colon + 1, tag.Length);
                }
                chunks.Add(new TagChunk(label, ruleOrToken));
                if (i_1 + 1 < ntags)
                {
                    // copy from end of <tag> to start of next
                    string text = Sharpen.Runtime.Substring(pattern, stops[i_1] + stop.Length, starts[i_1 + 1]);
                    chunks.Add(new TextChunk(text));
                }
            }
            if (ntags > 0)
            {
                int afterLastTag = stops[ntags - 1] + stop.Length;
                if (afterLastTag < n)
                {
                    // copy text from end of last tag to end
                    string text = Sharpen.Runtime.Substring(pattern, afterLastTag, n);
                    chunks.Add(new TextChunk(text));
                }
            }
            // strip out the escape sequences from text chunks but not tags
            for (int i_2 = 0; i_2 < chunks.Count; i_2++)
            {
                Chunk c = chunks[i_2];
                if (c is TextChunk)
                {
                    TextChunk tc = (TextChunk)c;
                    string unescaped = tc.Text.Replace(escape, string.Empty);
                    if (unescaped.Length < tc.Text.Length)
                    {
                        chunks.Set(i_2, new TextChunk(unescaped));
                    }
                }
            }
            return chunks;
        }
    }
}<|MERGE_RESOLUTION|>--- conflicted
+++ resolved
@@ -1,14 +1,6 @@
 // Copyright (c) Terence Parr, Sam Harwell. All Rights Reserved.
 // Licensed under the BSD License. See LICENSE.txt in the project root for license information.
 
-<<<<<<< HEAD
-=======
-/*
- * Copyright (c) 2012 The ANTLR Project. All rights reserved.
- * Use of this file is governed by the BSD-3-Clause license that
- * can be found in the LICENSE.txt file in the project root.
- */
->>>>>>> 94857db3
 using System;
 using System.Collections.Generic;
 using System.Text;
@@ -285,13 +277,8 @@
         /// node at which the match failed. Pass in a compiled pattern instead of a
         /// string representation of a tree pattern.
         /// </summary>
-<<<<<<< HEAD
         [return: NotNull]
-        public virtual ParseTreeMatch Match(IParseTree tree, ParseTreePattern pattern)
-=======
-        [NotNull]
         public virtual ParseTreeMatch Match([NotNull] IParseTree tree, [NotNull] ParseTreePattern pattern)
->>>>>>> 94857db3
         {
             MultiMap<string, IParseTree> labels = new MultiMap<string, IParseTree>();
             IParseTree mismatchedNode = MatchImpl(tree, pattern.PatternTree, labels);
@@ -386,13 +373,8 @@
         /// was successful. The specific node returned depends on the matching
         /// algorithm used by the implementation, and may be overridden.
         /// </returns>
-<<<<<<< HEAD
         [return: Nullable]
-        protected internal virtual IParseTree MatchImpl(IParseTree tree, IParseTree patternTree, MultiMap<string, IParseTree> labels)
-=======
-        [Nullable]
         protected internal virtual IParseTree MatchImpl([NotNull] IParseTree tree, [NotNull] IParseTree patternTree, [NotNull] MultiMap<string, IParseTree> labels)
->>>>>>> 94857db3
         {
             if (tree == null)
             {
