/*
 * [The "BSD license"]
 *  Copyright (c) 2013 Terence Parr
 *  Copyright (c) 2013 Sam Harwell
 *  All rights reserved.
 *
 *  Redistribution and use in source and binary forms, with or without
 *  modification, are permitted provided that the following conditions
 *  are met:
 *
 *  1. Redistributions of source code must retain the above copyright
 *     notice, this list of conditions and the following disclaimer.
 *  2. Redistributions in binary form must reproduce the above copyright
 *     notice, this list of conditions and the following disclaimer in the
 *     documentation and/or other materials provided with the distribution.
 *  3. The name of the author may not be used to endorse or promote products
 *     derived from this software without specific prior written permission.
 *
 *  THIS SOFTWARE IS PROVIDED BY THE AUTHOR ``AS IS'' AND ANY EXPRESS OR
 *  IMPLIED WARRANTIES, INCLUDING, BUT NOT LIMITED TO, THE IMPLIED WARRANTIES
 *  OF MERCHANTABILITY AND FITNESS FOR A PARTICULAR PURPOSE ARE DISCLAIMED.
 *  IN NO EVENT SHALL THE AUTHOR BE LIABLE FOR ANY DIRECT, INDIRECT,
 *  INCIDENTAL, SPECIAL, EXEMPLARY, OR CONSEQUENTIAL DAMAGES (INCLUDING, BUT
 *  NOT LIMITED TO, PROCUREMENT OF SUBSTITUTE GOODS OR SERVICES; LOSS OF USE,
 *  DATA, OR PROFITS; OR BUSINESS INTERRUPTION) HOWEVER CAUSED AND ON ANY
 *  THEORY OF LIABILITY, WHETHER IN CONTRACT, STRICT LIABILITY, OR TORT
 *  (INCLUDING NEGLIGENCE OR OTHERWISE) ARISING IN ANY WAY OUT OF THE USE OF
 *  THIS SOFTWARE, EVEN IF ADVISED OF THE POSSIBILITY OF SUCH DAMAGE.
 */
using System;
using System.Collections;
using System.Collections.Generic;
using Antlr4.Runtime;
using Antlr4.Runtime.Atn;
using Antlr4.Runtime.Dfa;
using Antlr4.Runtime.Misc;
using Antlr4.Runtime.Sharpen;
using Antlr4.Runtime.Tree;
using Antlr4.Runtime.Tree.Pattern;
<<<<<<< HEAD
using Antlr4.Runtime.Sharpen;
=======
>>>>>>> 9a23a7f3

namespace Antlr4.Runtime
{
    /// <summary>This is all the parsing support code essentially; most of it is error recovery stuff.</summary>
    /// <remarks>This is all the parsing support code essentially; most of it is error recovery stuff.</remarks>
    public abstract class Parser : Recognizer<IToken, ParserATNSimulator>
    {
#if !PORTABLE
        public class TraceListener : IParseTreeListener
        {
            public virtual void EnterEveryRule(ParserRuleContext ctx)
            {
                System.Console.Out.WriteLine("enter   " + this._enclosing.RuleNames[ctx.RuleIndex] + ", LT(1)=" + this._enclosing._input.Lt(1).Text);
            }

            public virtual void ExitEveryRule(ParserRuleContext ctx)
            {
                System.Console.Out.WriteLine("exit    " + this._enclosing.RuleNames[ctx.RuleIndex] + ", LT(1)=" + this._enclosing._input.Lt(1).Text);
            }

            public virtual void VisitErrorNode(IErrorNode node)
            {
            }

            public virtual void VisitTerminal(ITerminalNode node)
            {
                ParserRuleContext parent = (ParserRuleContext)((IRuleNode)node.Parent).RuleContext;
                IToken token = node.Symbol;
                System.Console.Out.WriteLine("consume " + token + " rule " + this._enclosing.RuleNames[parent.RuleIndex]);
            }

            internal TraceListener(Parser _enclosing)
            {
                this._enclosing = _enclosing;
            }

            private readonly Parser _enclosing;
        }
#endif

        public class TrimToSizeListener : IParseTreeListener
        {
            public static readonly Parser.TrimToSizeListener Instance = new Parser.TrimToSizeListener();

            public virtual void VisitTerminal(ITerminalNode node)
            {
            }

            public virtual void VisitErrorNode(IErrorNode node)
            {
            }

            public virtual void EnterEveryRule(ParserRuleContext ctx)
            {
            }

            public virtual void ExitEveryRule(ParserRuleContext ctx)
            {
                if (ctx.children is List<IParseTree>)
                {
                    ((List<IParseTree>)ctx.children).TrimExcess();
                }
            }
        }

        /// <summary>
        /// This field maps from the serialized ATN string to the deserialized
        /// <see cref="Antlr4.Runtime.Atn.ATN"/>
        /// with
        /// bypass alternatives.
        /// </summary>
<<<<<<< HEAD
        /// <seealso cref="Antlr4.Runtime.Atn.ATNDeserializationOptions.GenerateRuleBypassTransitions()">Antlr4.Runtime.Atn.ATNDeserializationOptions.GenerateRuleBypassTransitions()</seealso>
        private static readonly IDictionary<string, ATN> bypassAltsAtnCache = new Dictionary<string, ATN>();
=======
        /// <seealso cref="Antlr4.Runtime.Atn.ATNDeserializationOptions.GenerateRuleBypassTransitions()"/>
        private static readonly IDictionary<string, ATN> bypassAltsAtnCache = new WeakHashMap<string, ATN>();
>>>>>>> 9a23a7f3

        /// <summary>The error handling strategy for the parser.</summary>
        /// <remarks>
        /// The error handling strategy for the parser. The default value is a new
        /// instance of
        /// <see cref="DefaultErrorStrategy"/>
        /// .
        /// </remarks>
<<<<<<< HEAD
        /// <seealso cref="ErrorHandler"/>
=======
        /// <seealso cref="ErrorHandler()"/>
        /// <seealso cref="ErrorHandler(IAntlrErrorStrategy)"/>
>>>>>>> 9a23a7f3
        [NotNull]
        protected internal IAntlrErrorStrategy _errHandler = new DefaultErrorStrategy();

        /// <summary>The input stream.</summary>
        /// <remarks>The input stream.</remarks>
        /// <seealso cref="InputStream()"/>
        /// <seealso cref="SetInputStream(ITokenStream)"/>
        protected internal ITokenStream _input;

        protected internal readonly List<int> _precedenceStack = new List<int> { 0 };

        /// <summary>
        /// The
        /// <see cref="ParserRuleContext"/>
        /// object for the currently executing rule.
        /// This is always non-null during the parsing process.
        /// </summary>
        protected internal ParserRuleContext _ctx;

        /// <summary>
        /// Specifies whether or not the parser should construct a parse tree during
        /// the parsing process.
        /// </summary>
        /// <remarks>
        /// Specifies whether or not the parser should construct a parse tree during
        /// the parsing process. The default value is
        /// <code>true</code>
        /// .
        /// </remarks>
<<<<<<< HEAD
        /// <seealso cref="BuildParseTree"/>
=======
        /// <seealso cref="BuildParseTree()"/>
        /// <seealso cref="BuildParseTree(bool)"/>
>>>>>>> 9a23a7f3
        protected internal bool _buildParseTrees = true;

#if !PORTABLE
        /// <summary>
        /// When
<<<<<<< HEAD
        /// <see cref="Trace"/>
=======
        /// <see cref="Trace(bool)"/>
>>>>>>> 9a23a7f3
        /// <code>(true)</code>
        /// is called, a reference to the
        /// <see cref="TraceListener"/>
        /// is stored here so it can be easily removed in a
        /// later call to
<<<<<<< HEAD
        /// <see cref="Trace"/>
=======
        /// <see cref="Trace(bool)"/>
>>>>>>> 9a23a7f3
        /// <code>(false)</code>
        /// . The listener itself is
        /// implemented as a parser listener so this field is not directly used by
        /// other parser methods.
        /// </summary>
        private Parser.TraceListener _tracer;
#endif

        /// <summary>
        /// The list of
        /// <see cref="Antlr4.Runtime.Tree.IParseTreeListener"/>
        /// listeners registered to receive
        /// events during the parse.
        /// </summary>
        /// <seealso cref="AddParseListener(Antlr4.Runtime.Tree.IParseTreeListener)"/>
        [Nullable]
        protected internal IList<IParseTreeListener> _parseListeners;

        /// <summary>The number of syntax errors reported during parsing.</summary>
        /// <remarks>
        /// The number of syntax errors reported during parsing. This value is
        /// incremented each time
        /// <see cref="NotifyErrorListeners(string)"/>
        /// is called.
        /// </remarks>
        protected internal int _syntaxErrors;

        public Parser(ITokenStream input)
        {
            SetInputStream(input);
        }

        /// <summary>reset the parser's state</summary>
        public virtual void Reset()
        {
            if (((ITokenStream)InputStream) != null)
            {
                ((ITokenStream)InputStream).Seek(0);
            }
            _errHandler.Reset(this);
            _ctx = null;
            _syntaxErrors = 0;
#if !PORTABLE
            Trace = false;
#endif
            _precedenceStack.Clear();
            _precedenceStack.Add(0);
            ATNSimulator interpreter = Interpreter;
            if (interpreter != null)
            {
                interpreter.Reset();
            }
        }

        /// <summary>
        /// Match current input symbol against
        /// <code>ttype</code>
        /// . If the symbol type
        /// matches,
        /// <see cref="IAntlrErrorStrategy.ReportMatch(Parser)"/>
        /// and
        /// <see cref="Consume()"/>
        /// are
        /// called to complete the match process.
        /// <p>If the symbol type does not match,
        /// <see cref="IAntlrErrorStrategy.RecoverInline(Parser)"/>
        /// is called on the current error
        /// strategy to attempt recovery. If
        /// <see cref="BuildParseTree()"/>
        /// is
        /// <code>true</code>
        /// and the token index of the symbol returned by
        /// <see cref="IAntlrErrorStrategy.RecoverInline(Parser)"/>
        /// is -1, the symbol is added to
        /// the parse tree by calling
        /// <see cref="ParserRuleContext.AddErrorNode(IToken)"/>
        /// .</p>
        /// </summary>
        /// <param name="ttype">the token type to match</param>
        /// <returns>the matched symbol</returns>
        /// <exception cref="RecognitionException">
        /// if the current input symbol did not match
        /// <code>ttype</code>
        /// and the error strategy could not recover from the
        /// mismatched symbol
        /// </exception>
<<<<<<< HEAD
        /// <exception cref="Antlr4.Runtime.RecognitionException"></exception>
        [return: NotNull]
=======
        /// <exception cref="Antlr4.Runtime.RecognitionException"/>
        [NotNull]
>>>>>>> 9a23a7f3
        public virtual IToken Match(int ttype)
        {
            IToken t = CurrentToken;
            if (t.Type == ttype)
            {
                _errHandler.ReportMatch(this);
                Consume();
            }
            else
            {
                t = _errHandler.RecoverInline(this);
                if (_buildParseTrees && t.TokenIndex == -1)
                {
                    // we must have conjured up a new token during single token insertion
                    // if it's not the current symbol
                    _ctx.AddErrorNode(t);
                }
            }
            return t;
        }

        /// <summary>Match current input symbol as a wildcard.</summary>
        /// <remarks>
        /// Match current input symbol as a wildcard. If the symbol type matches
        /// (i.e. has a value greater than 0),
        /// <see cref="IAntlrErrorStrategy.ReportMatch(Parser)"/>
        /// and
        /// <see cref="Consume()"/>
        /// are called to complete the match process.
        /// <p>If the symbol type does not match,
        /// <see cref="IAntlrErrorStrategy.RecoverInline(Parser)"/>
        /// is called on the current error
        /// strategy to attempt recovery. If
        /// <see cref="BuildParseTree()"/>
        /// is
        /// <code>true</code>
        /// and the token index of the symbol returned by
        /// <see cref="IAntlrErrorStrategy.RecoverInline(Parser)"/>
        /// is -1, the symbol is added to
        /// the parse tree by calling
        /// <see cref="ParserRuleContext.AddErrorNode(IToken)"/>
        /// .</p>
        /// </remarks>
        /// <returns>the matched symbol</returns>
        /// <exception cref="RecognitionException">
        /// if the current input symbol did not match
        /// a wildcard and the error strategy could not recover from the mismatched
        /// symbol
        /// </exception>
<<<<<<< HEAD
        /// <exception cref="Antlr4.Runtime.RecognitionException"></exception>
        [return: NotNull]
=======
        /// <exception cref="Antlr4.Runtime.RecognitionException"/>
        [NotNull]
>>>>>>> 9a23a7f3
        public virtual IToken MatchWildcard()
        {
            IToken t = CurrentToken;
            if (t.Type > 0)
            {
                _errHandler.ReportMatch(this);
                Consume();
            }
            else
            {
                t = _errHandler.RecoverInline(this);
                if (_buildParseTrees && t.TokenIndex == -1)
                {
                    // we must have conjured up a new token during single token insertion
                    // if it's not the current symbol
                    _ctx.AddErrorNode(t);
                }
            }
            return t;
        }

        /// <summary>
        /// Track the
        /// <see cref="ParserRuleContext"/>
        /// objects during the parse and hook
        /// them up using the
        /// <see cref="ParserRuleContext.children"/>
        /// list so that it
        /// forms a parse tree. The
        /// <see cref="ParserRuleContext"/>
        /// returned from the start
        /// rule represents the root of the parse tree.
        /// <p>Note that if we are not building parse trees, rule contexts only point
        /// upwards. When a rule exits, it returns the context but that gets garbage
        /// collected if nobody holds a reference. It points upwards but nobody
        /// points at it.</p>
        /// <p>When we build parse trees, we are adding all of these contexts to
        /// <see cref="ParserRuleContext.children"/>
        /// list. Contexts are then not candidates
        /// for garbage collection.</p>
        /// </summary>
        /// <summary>
        /// Gets whether or not a complete parse tree will be constructed while
        /// parsing.
        /// </summary>
        /// <remarks>
        /// Gets whether or not a complete parse tree will be constructed while
        /// parsing. This property is
        /// <code>true</code>
        /// for a newly constructed parser.
        /// </remarks>
        /// <returns>
        /// 
        /// <code>true</code>
        /// if a complete parse tree will be constructed while
        /// parsing, otherwise
        /// <code>false</code>
        /// </returns>
        public virtual bool BuildParseTree
        {
            get
            {
                return _buildParseTrees;
            }
            set
            {
                bool buildParseTrees = value;
                this._buildParseTrees = buildParseTrees;
            }
        }

        /// <summary>Trim the internal lists of the parse tree during parsing to conserve memory.</summary>
        /// <remarks>
        /// Trim the internal lists of the parse tree during parsing to conserve memory.
        /// This property is set to
        /// <code>false</code>
        /// by default for a newly constructed parser.
        /// </remarks>
        /// <value>
        /// 
        /// <code>true</code>
        /// to trim the capacity of the
        /// <see cref="ParserRuleContext.children"/>
        /// list to its size after a rule is parsed.
        /// </value>
        /// <returns>
        /// 
        /// <code>true</code>
        /// if the
        /// <see cref="ParserRuleContext.children"/>
        /// list is trimmed
        /// using the default
        /// <see cref="TrimToSizeListener"/>
        /// during the parse process.
        /// </returns>
        public virtual bool TrimParseTree
        {
            get
            {
                return ParseListeners.Contains(Parser.TrimToSizeListener.Instance);
            }
            set
            {
                bool trimParseTrees = value;
                if (trimParseTrees)
                {
                    if (TrimParseTree)
                    {
                        return;
                    }
                    AddParseListener(Parser.TrimToSizeListener.Instance);
                }
                else
                {
                    RemoveParseListener(Parser.TrimToSizeListener.Instance);
                }
            }
        }

        public virtual IList<IParseTreeListener> ParseListeners
        {
            get
            {
                IList<IParseTreeListener> listeners = _parseListeners;
                if (listeners == null)
                {
<<<<<<< HEAD
                    return Sharpen.Collections.EmptyList<IParseTreeListener>();
=======
                    return Antlr4.Runtime.Sharpen.Collections.EmptyList();
>>>>>>> 9a23a7f3
                }
                return listeners;
            }
        }

        /// <summary>
        /// Registers
        /// <code>listener</code>
        /// to receive events during the parsing process.
        /// <p>To support output-preserving grammar transformations (including but not
        /// limited to left-recursion removal, automated left-factoring, and
        /// optimized code generation), calls to listener methods during the parse
        /// may differ substantially from calls made by
        /// <see cref="Antlr4.Runtime.Tree.ParseTreeWalker.Default"/>
        /// used after the parse is complete. In
        /// particular, rule entry and exit events may occur in a different order
        /// during the parse than after the parser. In addition, calls to certain
        /// rule entry methods may be omitted.</p>
        /// <p>With the following specific exceptions, calls to listener events are
        /// <em>deterministic</em>, i.e. for identical input the calls to listener
        /// methods will be the same.</p>
        /// <ul>
        /// <li>Alterations to the grammar used to generate code may change the
        /// behavior of the listener calls.</li>
        /// <li>Alterations to the command line options passed to ANTLR 4 when
        /// generating the parser may change the behavior of the listener calls.</li>
        /// <li>Changing the version of the ANTLR Tool used to generate the parser
        /// may change the behavior of the listener calls.</li>
        /// </ul>
        /// </summary>
        /// <param name="listener">the listener to add</param>
        /// <exception cref="System.ArgumentNullException">
        /// if
        /// <code/>
        /// listener is
        /// <code>null</code>
        /// </exception>
        public virtual void AddParseListener(IParseTreeListener listener)
        {
            if (listener == null)
            {
                throw new ArgumentNullException("listener");
            }
            if (_parseListeners == null)
            {
                _parseListeners = new List<IParseTreeListener>();
            }
            this._parseListeners.Add(listener);
        }

        /// <summary>
        /// Remove
        /// <code>listener</code>
        /// from the list of parse listeners.
        /// <p>If
        /// <code>listener</code>
        /// is
        /// <code>null</code>
        /// or has not been added as a parse
        /// listener, this method does nothing.</p>
        /// </summary>
        /// <seealso cref="AddParseListener(Antlr4.Runtime.Tree.IParseTreeListener)"/>
        /// <param name="listener">the listener to remove</param>
        public virtual void RemoveParseListener(IParseTreeListener listener)
        {
            if (_parseListeners != null)
            {
                if (_parseListeners.Remove(listener))
                {
                    if (_parseListeners.Count == 0)
                    {
                        _parseListeners = null;
                    }
                }
            }
        }

        /// <summary>Remove all parse listeners.</summary>
        /// <remarks>Remove all parse listeners.</remarks>
        /// <seealso cref="AddParseListener(Antlr4.Runtime.Tree.IParseTreeListener)"/>
        public virtual void RemoveParseListeners()
        {
            _parseListeners = null;
        }

        /// <summary>Notify any parse listeners of an enter rule event.</summary>
        /// <remarks>Notify any parse listeners of an enter rule event.</remarks>
        /// <seealso cref="AddParseListener(Antlr4.Runtime.Tree.IParseTreeListener)"/>
        protected internal virtual void TriggerEnterRuleEvent()
        {
            foreach (IParseTreeListener listener in _parseListeners)
            {
                listener.EnterEveryRule(_ctx);
                _ctx.EnterRule(listener);
            }
        }

        /// <summary>Notify any parse listeners of an exit rule event.</summary>
        /// <remarks>Notify any parse listeners of an exit rule event.</remarks>
        /// <seealso cref="AddParseListener(Antlr4.Runtime.Tree.IParseTreeListener)"/>
        protected internal virtual void TriggerExitRuleEvent()
        {
            // reverse order walk of listeners
            for (int i = _parseListeners.Count - 1; i >= 0; i--)
            {
                IParseTreeListener listener = _parseListeners[i];
                _ctx.ExitRule(listener);
                listener.ExitEveryRule(_ctx);
            }
        }

        /// <summary>Gets the number of syntax errors reported during parsing.</summary>
        /// <remarks>
        /// Gets the number of syntax errors reported during parsing. This value is
        /// incremented each time
        /// <see cref="NotifyErrorListeners(string)"/>
        /// is called.
        /// </remarks>
        /// <seealso cref="NotifyErrorListeners(string)"/>
        public virtual int NumberOfSyntaxErrors
        {
            get
            {
                return _syntaxErrors;
            }
        }

        public virtual ITokenFactory TokenFactory
        {
            get
            {
                return _input.TokenSource.TokenFactory;
            }
        }

        /// <summary>
        /// The ATN with bypass alternatives is expensive to create so we create it
        /// lazily.
        /// </summary>
        /// <remarks>
        /// The ATN with bypass alternatives is expensive to create so we create it
        /// lazily.
        /// </remarks>
        /// <exception cref="System.NotSupportedException">
        /// if the current parser does not
        /// implement the
        /// <see cref="Recognizer{Symbol, ATNInterpreter}.SerializedAtn()"/>
        /// method.
        /// </exception>
        [return: NotNull]
        public virtual ATN GetATNWithBypassAlts()
        {
            string serializedAtn = SerializedAtn;
            if (serializedAtn == null)
            {
                throw new NotSupportedException("The current parser does not support an ATN with bypass alternatives.");
            }
            lock (bypassAltsAtnCache)
            {
                ATN result = bypassAltsAtnCache.Get(serializedAtn);
                if (result == null)
                {
                    ATNDeserializationOptions deserializationOptions = new ATNDeserializationOptions();
                    deserializationOptions.GenerateRuleBypassTransitions = true;
                    result = new ATNDeserializer(deserializationOptions).Deserialize(serializedAtn.ToCharArray());
                    bypassAltsAtnCache.Put(serializedAtn, result);
                }
                return result;
            }
        }

        /// <summary>The preferred method of getting a tree pattern.</summary>
        /// <remarks>
        /// The preferred method of getting a tree pattern. For example, here's a
        /// sample use:
        /// <pre>
        /// ParseTree t = parser.expr();
        /// ParseTreePattern p = parser.compileParseTreePattern("&lt;ID&gt;+0", MyParser.RULE_expr);
        /// ParseTreeMatch m = p.match(t);
        /// String id = m.get("ID");
        /// </pre>
        /// </remarks>
        public virtual ParseTreePattern CompileParseTreePattern(string pattern, int patternRuleIndex)
        {
            if (((ITokenStream)InputStream) != null)
            {
                ITokenSource tokenSource = ((ITokenStream)InputStream).TokenSource;
                if (tokenSource is Lexer)
                {
                    Lexer lexer = (Lexer)tokenSource;
                    return CompileParseTreePattern(pattern, patternRuleIndex, lexer);
                }
            }
            throw new NotSupportedException("Parser can't discover a lexer to use");
        }

        /// <summary>
        /// The same as
        /// <see cref="CompileParseTreePattern(string, int)"/>
        /// but specify a
        /// <see cref="Lexer"/>
        /// rather than trying to deduce it from this parser.
        /// </summary>
        public virtual ParseTreePattern CompileParseTreePattern(string pattern, int patternRuleIndex, Lexer lexer)
        {
            ParseTreePatternMatcher m = new ParseTreePatternMatcher(lexer, this);
            return m.Compile(pattern, patternRuleIndex);
        }

        public virtual IAntlrErrorStrategy ErrorHandler
        {
            get
            {
                return _errHandler;
            }
            set
            {
                IAntlrErrorStrategy handler = value;
                this._errHandler = handler;
            }
        }

        public override IIntStream InputStream
        {
            get
            {
                return _input;
            }
        }

        /// <summary>Set the token stream and reset the parser.</summary>
        /// <remarks>Set the token stream and reset the parser.</remarks>
        public virtual void SetInputStream(ITokenStream input)
        {
            this._input = null;
            Reset();
            this._input = input;
        }

        /// <summary>
        /// Match needs to return the current input symbol, which gets put
        /// into the label for the associated token ref; e.g., x=ID.
        /// </summary>
        /// <remarks>
        /// Match needs to return the current input symbol, which gets put
        /// into the label for the associated token ref; e.g., x=ID.
        /// </remarks>
        public virtual IToken CurrentToken
        {
            get
            {
                return _input.Lt(1);
            }
        }

        public void NotifyErrorListeners(string msg)
        {
            NotifyErrorListeners(CurrentToken, msg, null);
        }

        public virtual void NotifyErrorListeners(IToken offendingToken, string msg, RecognitionException e)
        {
            _syntaxErrors++;
            int line = -1;
            int charPositionInLine = -1;
            if (offendingToken != null)
            {
                line = offendingToken.Line;
                charPositionInLine = offendingToken.Column;
            }
            IAntlrErrorListener<IToken> listener = ((IParserErrorListener)ErrorListenerDispatch);
            listener.SyntaxError(this, offendingToken, line, charPositionInLine, msg, e);
        }

        /// <summary>
        /// Consume and return the
        /// <linkplain>
        /// #getCurrentToken
        /// current symbol
        /// </linkplain>
        /// .
        /// <p>E.g., given the following input with
        /// <code>A</code>
        /// being the current
        /// lookahead symbol, this function moves the cursor to
        /// <code>B</code>
        /// and returns
        /// <code>A</code>
        /// .</p>
        /// <pre>
        /// A B
        /// ^
        /// </pre>
        /// If the parser is not in error recovery mode, the consumed symbol is added
        /// to the parse tree using
        /// <see cref="ParserRuleContext.AddChild(IToken)"/>
        /// , and
        /// <see cref="Antlr4.Runtime.Tree.IParseTreeListener.VisitTerminal(Antlr4.Runtime.Tree.ITerminalNode)"/>
        /// is called on any parse listeners.
        /// If the parser <em>is</em> in error recovery mode, the consumed symbol is
        /// added to the parse tree using
        /// <see cref="ParserRuleContext.AddErrorNode(IToken)"/>
        /// , and
        /// <see cref="Antlr4.Runtime.Tree.IParseTreeListener.VisitErrorNode(Antlr4.Runtime.Tree.IErrorNode)"/>
        /// is called on any parse
        /// listeners.
        /// </summary>
        public virtual IToken Consume()
        {
            IToken o = CurrentToken;
            if (o.Type != Eof)
            {
                ((ITokenStream)InputStream).Consume();
            }
            bool hasListener = _parseListeners != null && _parseListeners.Count != 0;
            if (_buildParseTrees || hasListener)
            {
                if (_errHandler.InErrorRecoveryMode(this))
                {
                    IErrorNode node = _ctx.AddErrorNode(o);
                    if (_parseListeners != null)
                    {
                        foreach (IParseTreeListener listener in _parseListeners)
                        {
                            listener.VisitErrorNode(node);
                        }
                    }
                }
                else
                {
                    ITerminalNode node = _ctx.AddChild(o);
                    if (_parseListeners != null)
                    {
                        foreach (IParseTreeListener listener in _parseListeners)
                        {
                            listener.VisitTerminal(node);
                        }
                    }
                }
            }
            return o;
        }

        protected internal virtual void AddContextToParseTree()
        {
            ParserRuleContext parent = (ParserRuleContext)_ctx.parent;
            // add current context to parent if we have a parent
            if (parent != null)
            {
                parent.AddChild(_ctx);
            }
        }

        /// <summary>Always called by generated parsers upon entry to a rule.</summary>
        /// <remarks>
        /// Always called by generated parsers upon entry to a rule. Access field
        /// <see cref="_ctx"/>
        /// get the current context.
        /// </remarks>
        public virtual void EnterRule(ParserRuleContext localctx, int state, int ruleIndex)
        {
            State = state;
            _ctx = localctx;
            _ctx.start = _input.Lt(1);
            if (_buildParseTrees)
            {
                AddContextToParseTree();
            }
            if (_parseListeners != null)
            {
                TriggerEnterRuleEvent();
            }
        }

        public virtual void EnterLeftFactoredRule(ParserRuleContext localctx, int state, int ruleIndex)
        {
            State = state;
            if (_buildParseTrees)
            {
                ParserRuleContext factoredContext = (ParserRuleContext)_ctx.GetChild(_ctx.ChildCount - 1);
                _ctx.RemoveLastChild();
                factoredContext.parent = localctx;
                localctx.AddChild(factoredContext);
            }
            _ctx = localctx;
            _ctx.start = _input.Lt(1);
            if (_buildParseTrees)
            {
                AddContextToParseTree();
            }
            if (_parseListeners != null)
            {
                TriggerEnterRuleEvent();
            }
        }

        public virtual void ExitRule()
        {
            _ctx.stop = _input.Lt(-1);
            // trigger event on _ctx, before it reverts to parent
            if (_parseListeners != null)
            {
                TriggerExitRuleEvent();
            }
            State = _ctx.invokingState;
            _ctx = (ParserRuleContext)_ctx.parent;
        }

        public virtual void EnterOuterAlt(ParserRuleContext localctx, int altNum)
        {
            // if we have new localctx, make sure we replace existing ctx
            // that is previous child of parse tree
            if (_buildParseTrees && _ctx != localctx)
            {
                ParserRuleContext parent = (ParserRuleContext)_ctx.parent;
                if (parent != null)
                {
                    parent.RemoveLastChild();
                    parent.AddChild(localctx);
                }
            }
            _ctx = localctx;
        }

        /// <summary>Get the precedence level for the top-most precedence rule.</summary>
        /// <remarks>Get the precedence level for the top-most precedence rule.</remarks>
        /// <returns>
        /// The precedence level for the top-most precedence rule, or -1 if
        /// the parser context is not nested within a precedence rule.
        /// </returns>
        public int Precedence
        {
            get
            {
                if (_precedenceStack.Count == 0)
                {
                    return -1;
                }
                return _precedenceStack[_precedenceStack.Count - 1];
            }
        }

        [Obsolete(@"UseEnterRecursionRule(ParserRuleContext, int, int, int) instead.")]
        public virtual void EnterRecursionRule(ParserRuleContext localctx, int ruleIndex)
        {
            EnterRecursionRule(localctx, Atn.ruleToStartState[ruleIndex].stateNumber, ruleIndex, 0);
        }

        public virtual void EnterRecursionRule(ParserRuleContext localctx, int state, int ruleIndex, int precedence)
        {
            State = state;
            _precedenceStack.Add(precedence);
            _ctx = localctx;
            _ctx.start = _input.Lt(1);
            if (_parseListeners != null)
            {
                TriggerEnterRuleEvent();
            }
        }

        // simulates rule entry for left-recursive rules
        /// <summary>
        /// Like
        /// <see cref="EnterRule(ParserRuleContext, int, int)"/>
        /// but for recursive rules.
        /// </summary>
        public virtual void PushNewRecursionContext(ParserRuleContext localctx, int state, int ruleIndex)
        {
            ParserRuleContext previous = _ctx;
            previous.parent = localctx;
            previous.invokingState = state;
            previous.stop = _input.Lt(-1);
            _ctx = localctx;
            _ctx.start = previous.start;
            if (_buildParseTrees)
            {
                _ctx.AddChild(previous);
            }
            if (_parseListeners != null)
            {
                TriggerEnterRuleEvent();
            }
        }

        // simulates rule entry for left-recursive rules
        public virtual void UnrollRecursionContexts(ParserRuleContext _parentctx)
        {
            _precedenceStack.RemoveAt(_precedenceStack.Count - 1);
            _ctx.stop = _input.Lt(-1);
            ParserRuleContext retctx = _ctx;
            // save current ctx (return value)
            // unroll so _ctx is as it was before call to recursive method
            if (_parseListeners != null)
            {
                while (_ctx != _parentctx)
                {
                    TriggerExitRuleEvent();
                    _ctx = (ParserRuleContext)_ctx.parent;
                }
            }
            else
            {
                _ctx = _parentctx;
            }
            // hook into tree
            retctx.parent = _parentctx;
            if (_buildParseTrees && _parentctx != null)
            {
                // add return ctx into invoking rule's tree
                _parentctx.AddChild(retctx);
            }
        }

        public virtual ParserRuleContext GetInvokingContext(int ruleIndex)
        {
            ParserRuleContext p = _ctx;
            while (p != null)
            {
                if (p.RuleIndex == ruleIndex)
                {
                    return p;
                }
                p = (ParserRuleContext)p.parent;
            }
            return null;
        }

        public virtual ParserRuleContext Context
        {
            get
            {
                return _ctx;
            }
            set
            {
                ParserRuleContext ctx = value;
                _ctx = ctx;
            }
        }

        public override bool Precpred(RuleContext localctx, int precedence)
        {
            return precedence >= _precedenceStack[_precedenceStack.Count - 1];
        }

        public override IAntlrErrorListener<IToken> ErrorListenerDispatch
        {
            get
            {
                return new ProxyParserErrorListener(ErrorListeners);
            }
        }

        public virtual bool InContext(string context)
        {
            // TODO: useful in parser?
            return false;
        }

        /// <summary>
        /// Checks whether or not
        /// <code>symbol</code>
        /// can follow the current state in the
        /// ATN. The behavior of this method is equivalent to the following, but is
        /// implemented such that the complete context-sensitive follow set does not
        /// need to be explicitly constructed.
        /// <pre>
        /// return getExpectedTokens().contains(symbol);
        /// </pre>
        /// </summary>
        /// <param name="symbol">the symbol type to check</param>
        /// <returns>
        /// 
        /// <code>true</code>
        /// if
        /// <code>symbol</code>
        /// can follow the current state in
        /// the ATN, otherwise
        /// <code>false</code>
        /// .
        /// </returns>
        public virtual bool IsExpectedToken(int symbol)
        {
            //   		return getInterpreter().atn.nextTokens(_ctx);
            ATN atn = Interpreter.atn;
            ParserRuleContext ctx = _ctx;
            ATNState s = atn.states[State];
            IntervalSet following = atn.NextTokens(s);
            if (following.Contains(symbol))
            {
                return true;
            }
            //        System.out.println("following "+s+"="+following);
            if (!following.Contains(TokenConstants.Epsilon))
            {
                return false;
            }
            while (ctx != null && ctx.invokingState >= 0 && following.Contains(TokenConstants.Epsilon))
            {
                ATNState invokingState = atn.states[ctx.invokingState];
                RuleTransition rt = (RuleTransition)invokingState.Transition(0);
                following = atn.NextTokens(rt.followState);
                if (following.Contains(symbol))
                {
                    return true;
                }
                ctx = (ParserRuleContext)ctx.parent;
            }
            if (following.Contains(TokenConstants.Epsilon) && symbol == TokenConstants.Eof)
            {
                return true;
            }
            return false;
        }

        /// <summary>
        /// Computes the set of input symbols which could follow the current parser
        /// state and context, as given by
        /// <see cref="Recognizer{Symbol, ATNInterpreter}.State()"/>
        /// and
        /// <see cref="Context()"/>
        /// ,
        /// respectively.
        /// </summary>
<<<<<<< HEAD
        /// <seealso cref="Antlr4.Runtime.Atn.ATN.GetExpectedTokens(int, RuleContext)">Antlr4.Runtime.Atn.ATN.GetExpectedTokens(int, RuleContext)</seealso>
        [return: NotNull]
=======
        /// <seealso cref="Antlr4.Runtime.Atn.ATN.GetExpectedTokens(int, RuleContext)"/>
        [NotNull]
>>>>>>> 9a23a7f3
        public virtual IntervalSet GetExpectedTokens()
        {
            return Atn.GetExpectedTokens(State, Context);
        }

        [return: NotNull]
        public virtual IntervalSet GetExpectedTokensWithinCurrentRule()
        {
            ATN atn = Interpreter.atn;
            ATNState s = atn.states[State];
            return atn.NextTokens(s);
        }

        /// <summary>
        /// Get a rule's index (i.e.,
        /// <code>RULE_ruleName</code>
        /// field) or -1 if not found.
        /// </summary>
        public virtual int GetRuleIndex(string ruleName)
        {
            int ruleIndex;
            if (RuleIndexMap.TryGetValue(ruleName, out ruleIndex))
            {
                return ruleIndex;
            }
            return -1;
        }

        public virtual ParserRuleContext RuleContext
        {
            get
            {
                return _ctx;
            }
        }

        /// <summary>
        /// Return List&lt;String&gt; of the rule names in your parser instance
        /// leading up to a call to the current rule.
        /// </summary>
        /// <remarks>
        /// Return List&lt;String&gt; of the rule names in your parser instance
        /// leading up to a call to the current rule.  You could override if
        /// you want more details such as the file/line info of where
        /// in the ATN a rule is invoked.
        /// This is very useful for error messages.
        /// </remarks>
        public virtual IList<string> GetRuleInvocationStack()
        {
            return GetRuleInvocationStack(_ctx);
        }

        public virtual IList<string> GetRuleInvocationStack(RuleContext p)
        {
            string[] ruleNames = RuleNames;
            IList<string> stack = new List<string>();
            while (p != null)
            {
                // compute what follows who invoked us
                int ruleIndex = p.RuleIndex;
                if (ruleIndex < 0)
                {
                    stack.Add("n/a");
                }
                else
                {
                    stack.Add(ruleNames[ruleIndex]);
                }
                p = p.parent;
            }
            return stack;
        }

        /// <summary>For debugging and other purposes.</summary>
        /// <remarks>For debugging and other purposes.</remarks>
        public virtual IList<string> GetDFAStrings()
        {
            IList<string> s = new List<string>();
            for (int d = 0; d < _interp.atn.decisionToDFA.Length; d++)
            {
                DFA dfa = _interp.atn.decisionToDFA[d];
                s.Add(dfa.ToString(TokenNames, RuleNames));
            }
            return s;
        }

#if !PORTABLE
        /// <summary>For debugging and other purposes.</summary>
        /// <remarks>For debugging and other purposes.</remarks>
        public virtual void DumpDFA()
        {
            bool seenOne = false;
            for (int d = 0; d < _interp.atn.decisionToDFA.Length; d++)
            {
                DFA dfa = _interp.atn.decisionToDFA[d];
                if (!dfa.IsEmpty)
                {
                    if (seenOne)
                    {
                        System.Console.Out.WriteLine();
                    }
                    System.Console.Out.WriteLine("Decision " + dfa.decision + ":");
                    System.Console.Out.Write(dfa.ToString(TokenNames, RuleNames));
                    seenOne = true;
                }
            }
        }
#endif

        public virtual string SourceName
        {
            get
            {
                return _input.SourceName;
            }
        }

        public override ParseInfo ParseInfo
        {
            get
            {
                ParserATNSimulator interp = Interpreter;
                if (interp is ProfilingATNSimulator)
                {
                    return new ParseInfo((ProfilingATNSimulator)interp);
                }
                return null;
            }
        }

        /// <since>4.3</since>
        public virtual bool Profile
        {
            set
            {
                bool profile = value;
                ParserATNSimulator interp = Interpreter;
                if (profile)
                {
                    if (!(interp is ProfilingATNSimulator))
                    {
                        Interpreter = new ProfilingATNSimulator(this);
                    }
                }
                else
                {
                    if (interp is ProfilingATNSimulator)
                    {
                        Interpreter = new ParserATNSimulator(this, Atn);
                    }
                }
            }
        }

#if !PORTABLE
        /// <summary>
        /// During a parse is sometimes useful to listen in on the rule entry and exit
        /// events as well as token matches.
        /// </summary>
        /// <remarks>
        /// During a parse is sometimes useful to listen in on the rule entry and exit
        /// events as well as token matches. This is for quick and dirty debugging.
        /// </remarks>
        public virtual bool Trace
        {
            get
            {
                foreach (object o in ParseListeners)
                {
                    if (o is Parser.TraceListener)
                    {
                        return true;
                    }
                }
                return false;
            }
            set
            {
                bool trace = value;
                if (!trace)
                {
                    RemoveParseListener(_tracer);
                    _tracer = null;
                }
                else
                {
                    if (_tracer != null)
                    {
                        RemoveParseListener(_tracer);
                    }
                    else
                    {
                        _tracer = new Parser.TraceListener(this);
                    }
                    AddParseListener(_tracer);
                }
            }
        }
#endif
    }
}<|MERGE_RESOLUTION|>--- conflicted
+++ resolved
@@ -37,10 +37,6 @@
 using Antlr4.Runtime.Sharpen;
 using Antlr4.Runtime.Tree;
 using Antlr4.Runtime.Tree.Pattern;
-<<<<<<< HEAD
-using Antlr4.Runtime.Sharpen;
-=======
->>>>>>> 9a23a7f3
 
 namespace Antlr4.Runtime
 {
@@ -112,13 +108,8 @@
         /// with
         /// bypass alternatives.
         /// </summary>
-<<<<<<< HEAD
-        /// <seealso cref="Antlr4.Runtime.Atn.ATNDeserializationOptions.GenerateRuleBypassTransitions()">Antlr4.Runtime.Atn.ATNDeserializationOptions.GenerateRuleBypassTransitions()</seealso>
+        /// <seealso cref="Antlr4.Runtime.Atn.ATNDeserializationOptions.GenerateRuleBypassTransitions()"/>
         private static readonly IDictionary<string, ATN> bypassAltsAtnCache = new Dictionary<string, ATN>();
-=======
-        /// <seealso cref="Antlr4.Runtime.Atn.ATNDeserializationOptions.GenerateRuleBypassTransitions()"/>
-        private static readonly IDictionary<string, ATN> bypassAltsAtnCache = new WeakHashMap<string, ATN>();
->>>>>>> 9a23a7f3
 
         /// <summary>The error handling strategy for the parser.</summary>
         /// <remarks>
@@ -127,12 +118,7 @@
         /// <see cref="DefaultErrorStrategy"/>
         /// .
         /// </remarks>
-<<<<<<< HEAD
         /// <seealso cref="ErrorHandler"/>
-=======
-        /// <seealso cref="ErrorHandler()"/>
-        /// <seealso cref="ErrorHandler(IAntlrErrorStrategy)"/>
->>>>>>> 9a23a7f3
         [NotNull]
         protected internal IAntlrErrorStrategy _errHandler = new DefaultErrorStrategy();
 
@@ -162,32 +148,19 @@
         /// <code>true</code>
         /// .
         /// </remarks>
-<<<<<<< HEAD
         /// <seealso cref="BuildParseTree"/>
-=======
-        /// <seealso cref="BuildParseTree()"/>
-        /// <seealso cref="BuildParseTree(bool)"/>
->>>>>>> 9a23a7f3
         protected internal bool _buildParseTrees = true;
 
 #if !PORTABLE
         /// <summary>
         /// When
-<<<<<<< HEAD
         /// <see cref="Trace"/>
-=======
-        /// <see cref="Trace(bool)"/>
->>>>>>> 9a23a7f3
         /// <code>(true)</code>
         /// is called, a reference to the
         /// <see cref="TraceListener"/>
         /// is stored here so it can be easily removed in a
         /// later call to
-<<<<<<< HEAD
         /// <see cref="Trace"/>
-=======
-        /// <see cref="Trace(bool)"/>
->>>>>>> 9a23a7f3
         /// <code>(false)</code>
         /// . The listener itself is
         /// implemented as a parser listener so this field is not directly used by
@@ -274,13 +247,8 @@
         /// and the error strategy could not recover from the
         /// mismatched symbol
         /// </exception>
-<<<<<<< HEAD
-        /// <exception cref="Antlr4.Runtime.RecognitionException"></exception>
+        /// <exception cref="Antlr4.Runtime.RecognitionException"/>
         [return: NotNull]
-=======
-        /// <exception cref="Antlr4.Runtime.RecognitionException"/>
-        [NotNull]
->>>>>>> 9a23a7f3
         public virtual IToken Match(int ttype)
         {
             IToken t = CurrentToken;
@@ -330,13 +298,8 @@
         /// a wildcard and the error strategy could not recover from the mismatched
         /// symbol
         /// </exception>
-<<<<<<< HEAD
-        /// <exception cref="Antlr4.Runtime.RecognitionException"></exception>
+        /// <exception cref="Antlr4.Runtime.RecognitionException"/>
         [return: NotNull]
-=======
-        /// <exception cref="Antlr4.Runtime.RecognitionException"/>
-        [NotNull]
->>>>>>> 9a23a7f3
         public virtual IToken MatchWildcard()
         {
             IToken t = CurrentToken;
@@ -463,11 +426,7 @@
                 IList<IParseTreeListener> listeners = _parseListeners;
                 if (listeners == null)
                 {
-<<<<<<< HEAD
                     return Sharpen.Collections.EmptyList<IParseTreeListener>();
-=======
-                    return Antlr4.Runtime.Sharpen.Collections.EmptyList();
->>>>>>> 9a23a7f3
                 }
                 return listeners;
             }
@@ -1092,13 +1051,8 @@
         /// ,
         /// respectively.
         /// </summary>
-<<<<<<< HEAD
-        /// <seealso cref="Antlr4.Runtime.Atn.ATN.GetExpectedTokens(int, RuleContext)">Antlr4.Runtime.Atn.ATN.GetExpectedTokens(int, RuleContext)</seealso>
+        /// <seealso cref="Antlr4.Runtime.Atn.ATN.GetExpectedTokens(int, RuleContext)"/>
         [return: NotNull]
-=======
-        /// <seealso cref="Antlr4.Runtime.Atn.ATN.GetExpectedTokens(int, RuleContext)"/>
-        [NotNull]
->>>>>>> 9a23a7f3
         public virtual IntervalSet GetExpectedTokens()
         {
             return Atn.GetExpectedTokens(State, Context);
