--- conflicted
+++ resolved
@@ -229,13 +229,8 @@
                 {
                     ((IWritableToken)t).TokenIndex = tokens.Count;
                 }
-<<<<<<< HEAD
                 tokens.Add(t);
-                if (t.Type == IToken.Eof)
-=======
-                tokens.AddItem(t);
                 if (t.Type == TokenConstants.Eof)
->>>>>>> 2d3fc09b
                 {
                     fetchedEOF = true;
                     return i + 1;
